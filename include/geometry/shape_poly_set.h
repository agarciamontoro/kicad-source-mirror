/*
 * This program source code file is part of KiCad, a free EDA CAD application.
 *
 * Copyright (C) 2015-2017 CERN
 * @author Tomasz Wlostowski <tomasz.wlostowski@cern.ch>
 * @author Alejandro García Montoro <alejandro.garciamontoro@gmail.com>
 *
 * This program is free software; you can redistribute it and/or
 * modify it under the terms of the GNU General Public License
 * as published by the Free Software Foundation; either version 2
 * of the License, or (at your option) any later version.
 *
 * This program is distributed in the hope that it will be useful,
 * but WITHOUT ANY WARRANTY; without even the implied warranty of
 * MERCHANTABILITY or FITNESS FOR A PARTICULAR PURPOSE.  See the
 * GNU General Public License for more details.
 *
 * You should have received a copy of the GNU General Public License
 * along with this program; if not, you may find one here:
 * http://www.gnu.org/licenses/old-licenses/gpl-2.0.html
 * or you may search the http://www.gnu.org website for the version 2 license,
 * or you may write to the Free Software Foundation, Inc.,
 * 51 Franklin Street, Fifth Floor, Boston, MA  02110-1301, USA
 */

#ifndef __SHAPE_POLY_SET_H
#define __SHAPE_POLY_SET_H

#include <vector>
#include <cstdio>
#include <geometry/shape.h>
#include <geometry/shape_line_chain.h>

#include "clipper.hpp"


/**
 * Class SHAPE_POLY_SET
 *
 * Represents a set of closed polygons. Polygons may be nonconvex, self-intersecting
 * and have holes. Provides boolean operations (using Clipper library as the backend).
 *
 * Let us define the terms used on this class to clarify methods names and comments:
 *      - Polygon: each polygon in the set.
 *      - Outline: first polyline in each polygon; represents its outer contour.
 *      - Hole: second and following polylines in the polygon.
 *      - Contour: each polyline of each polygon in the set, whether or not it is an
 *      outline or a hole.
 *      - Vertex (or corner): each one of the points that define a contour.
 *
 * TODO: add convex partitioning & spatial index
 */
class SHAPE_POLY_SET : public SHAPE
{
    public:
        ///> represents a single polygon outline with holes. The first entry is the outline,
        ///> the remaining (if any), are the holes
        typedef std::vector<SHAPE_LINE_CHAIN> POLYGON;

        /**
         * Struct VERTEX_INDEX
         *
         * Structure to hold the necessary information in order to index a vertex on a
         * SHAPE_POLY_SET object: the polygon index, the contour index relative to the polygon and
         * the vertex index relative the contour.
         */
<<<<<<< HEAD
        typedef struct{
            int m_polygon;   /*!< m_polygon is the index of the polygon. */
            int m_contour;   /*!< m_contour is the index of the contour relative to the polygon. */
            int m_vertex;    /*!< m_vertex is the index of the vertex relative to the contour. */
=======
        typedef struct VERTEX_INDEX{
            int m_polygon;   /*!< m_polygon is the index of the polygon. */
            int m_contour;   /*!< m_contour is the index of the contour relative to the polygon. */
            int m_vertex;    /*!< m_vertex is the index of the vertex relative to the contour. */

            VERTEX_INDEX() : m_polygon(-1), m_contour(-1), m_vertex(-1)
            {
            }
>>>>>>> 079c4f5a
        } VERTEX_INDEX;

        /**
         * Class ITERATOR_TEMPLATE
         *
         * Base class for iterating over all vertices in a given SHAPE_POLY_SET.
         */
        template <class T>
        class ITERATOR_TEMPLATE
        {
        public:

            /**
             * Function IsEndContour.
             * @return bool - true if the current vertex is the last one of the current contour
             *              (outline or hole); false otherwise.
             */
            bool IsEndContour() const
            {
                return m_currentVertex + 1 == m_poly->CPolygon( m_currentPolygon )[m_currentContour].PointCount();
            }

            /**
             * Function IsLastOutline.
             * @return bool - true if the current outline is the last one; false otherwise.
             */
            bool IsLastPolygon() const
            {
                return m_currentPolygon == m_lastPolygon;
            }

            operator bool() const
            {
                return m_currentPolygon <= m_lastPolygon;
            }

            /**
             * Function Advance
             * advances the indices of the current vertex/outline/contour, checking whether the
             * vertices in the holes have to be iterated through
             */
            void Advance()
            {
                // Advance vertex index
                m_currentVertex ++;

                // Check whether the user wants to iterate through the vertices of the holes
                // and behave accordingly
                if( m_iterateHoles )
                {
                    // If the last vertex of the contour was reached, advance the contour index
                    if( m_currentVertex >= m_poly->CPolygon( m_currentPolygon )[m_currentContour].PointCount() )
                    {
                        m_currentVertex = 0;
                        m_currentContour++;

                        // If the last contour of the current polygon was reached, advance the
                        // outline index
                        int totalContours = m_poly->CPolygon( m_currentPolygon ).size();

                        if( m_currentContour >= totalContours )
                        {
                            m_currentContour = 0;
                            m_currentPolygon++;
                        }
                    }
                }
                else
                {
                    // If the last vertex of the outline was reached, advance to the following polygon
                    if( m_currentVertex >= m_poly->CPolygon( m_currentPolygon )[0].PointCount() )
                    {
                        m_currentVertex = 0;
                        m_currentPolygon++;
                    }
                }
            }

            void operator++( int dummy )
            {
                Advance();
            }

            void operator++()
            {
                Advance();
            }

            T& Get()
            {
                return m_poly->Polygon( m_currentPolygon )[m_currentContour].Point( m_currentVertex );
            }

            T& operator*()
            {
                return Get();
            }

            T* operator->()
            {
                return &Get();
            }

            /**
             * Function GetIndex
             * @return VERTEX_INDEX - returns the indices of the current polygon, contour and
             *                      vertex.
             */
            VERTEX_INDEX GetIndex()
            {
                VERTEX_INDEX index;

                index.m_polygon = m_currentPolygon;
                index.m_contour = m_currentContour;
                index.m_vertex = m_currentVertex;

                return index;
            }


        private:
            friend class SHAPE_POLY_SET;

            SHAPE_POLY_SET* m_poly;
            int m_currentPolygon;
            int m_currentContour;
            int m_currentVertex;
            int m_lastPolygon;
            bool m_iterateHoles;
        };

        /**
         * Class SEGMENT_ITERATOR_TEMPLATE
         *
         * Base class for iterating over all segments in a given SHAPE_POLY_SET.
         */
        template <class T>
        class SEGMENT_ITERATOR_TEMPLATE
        {
        public:
            /**
             * Function IsLastOutline.
             * @return bool - true if the current outline is the last one.
             */
            bool IsLastPolygon() const
            {
                return m_currentPolygon == m_lastPolygon;
            }

            operator bool() const
            {
                return m_currentPolygon <= m_lastPolygon;
            }

            /**
             * Function Advance
             * advances the indices of the current vertex/outline/contour, checking whether the
             * vertices in the holes have to be iterated through
             */
            void Advance()
            {
                // Advance vertex index
                m_currentSegment++;

                // Check whether the user wants to iterate through the vertices of the holes
                // and behave accordingly
                if( m_iterateHoles )
                {
                    // If the last vertex of the contour was reached, advance the contour index
                    if( m_currentSegment >= m_poly->CPolygon( m_currentPolygon )[m_currentContour].SegmentCount() )
                    {
                        m_currentSegment = 0;
                        m_currentContour++;

                        // If the last contour of the current polygon was reached, advance the
                        // outline index
                        int totalContours = m_poly->CPolygon( m_currentPolygon ).size();

                        if( m_currentContour >= totalContours )
                        {
                            m_currentContour = 0;
                            m_currentPolygon++;
                        }
                    }
                }
                else
                {
                    // If the last vertex of the outline was reached, advance to the following polygon
                    if( m_currentSegment >= m_poly->CPolygon( m_currentPolygon )[0].SegmentCount() )
                    {
                        m_currentSegment = 0;
                        m_currentPolygon++;
                    }
                }
            }

            void operator++( int dummy )
            {
                Advance();
            }

            void operator++()
            {
                Advance();
            }

            T Get()
            {
                return m_poly->Polygon( m_currentPolygon )[m_currentContour].Segment( m_currentSegment );
            }

            T operator*()
            {
                return Get();
            }

            /**
             * Function GetIndex
             * @return VERTEX_INDEX - returns the indices of the current polygon, contour and
             *                      vertex.
             */
            VERTEX_INDEX GetIndex()
            {
                VERTEX_INDEX index;

                index.m_polygon = m_currentPolygon;
                index.m_contour = m_currentContour;
                index.m_vertex = m_currentSegment;

                return index;
            }

        private:
            friend class SHAPE_POLY_SET;

            SHAPE_POLY_SET* m_poly;
            int m_currentPolygon;
            int m_currentContour;
            int m_currentSegment;
            int m_lastPolygon;
            bool m_iterateHoles;
        };

        // Iterator and const iterator types to visit polygon's points.
        typedef ITERATOR_TEMPLATE<VECTOR2I> ITERATOR;
        typedef ITERATOR_TEMPLATE<const VECTOR2I> CONST_ITERATOR;

        // Iterator and const iterator types to visit polygon's edges.
        typedef SEGMENT_ITERATOR_TEMPLATE<SEG> SEGMENT_ITERATOR;
        typedef SEGMENT_ITERATOR_TEMPLATE<const SEG> CONST_SEGMENT_ITERATOR;

        SHAPE_POLY_SET();

        /**
         * Copy constructor SHAPE_POLY_SET
         * Performs a deep copy of \p aOther into \p this.
         * @param aOther is the SHAPE_POLY_SET object that will be copied.
         */
        SHAPE_POLY_SET( const SHAPE_POLY_SET& aOther );

        ~SHAPE_POLY_SET();

        /**
         * Function GetRelativeIndices
         *
         * Converts a global vertex index ---i.e., a number that globally identifies a vertex in a
         * concatenated list of all vertices in all contours--- and get the index of the vertex
         * relative to the contour relative to the polygon in which it is.
         * @param  aGlobalIdx  is the global index of the corner whose structured index wants to
         *                     be found
         * @param  aPolygonIdx is the index of the polygon in which the expected vertex is.
         * @param  aContourIdx is the index of the contour in the aPolygonIdx-th polygon in which
         *                     the expected vertex is.
         * @param  aVertexIdx  is the index of the vertex in the aContourIdx-th contour in which
         *                     the expected vertex is.
         * @return             [description]
         */
        bool GetRelativeIndices( int aGlobalIdx, VERTEX_INDEX* aRelativeIndices);

        /**
         * Function GetGlobalIndex
         * computes the global index of a vertex from the relative indices of polygon, contour and
         * vertex.
         * @param  aRelativeIndices is the set of relative indices.
         * @param  aGlobalIdx       [out] is the computed global index.
         * @return bool - true if the relative indices are correct; false otherwise. The cmoputed
         *              global index is returned in the \p aGlobalIdx reference.
         */
        bool GetGlobalIndex( VERTEX_INDEX aRelativeIndices, int& aGlobalIdx );

        /// @copydoc SHAPE::Clone()
        SHAPE* Clone() const override;

        ///> Creates a new empty polygon in the set and returns its index
        int NewOutline();

        ///> Creates a new hole in a given outline
        int NewHole( int aOutline = -1 );

        ///> Adds a new outline to the set and returns its indexs
        int AddOutline( const SHAPE_LINE_CHAIN& aOutline );

        ///> Adds a new hole to the given outline (default: last) and returns its index
        int AddHole( const SHAPE_LINE_CHAIN& aHole, int aOutline = -1 );

        ///> Appends a vertex at the end of the given outline/hole (default: the last outline)
        /**
         * Function Append
         * adds a new vertex to the contour indexed by \p aOutline and \p aHole (defaults to the
         * outline of the last polygon).
         * @param  x                 is the x coordinate of the new vertex.
         * @param  y                 is the y coordinate of the new vertex.
         * @param  aOutline          is the index of the polygon.
         * @param  aHole             is the index of the hole (-1 for the main outline),
         * @param  aAllowDuplication is a flag to indicate whether it is allowed to add this
         *                           corner even if it is duplicated.
         * @return int - the number of corners of the selected contour after the addition.
         */
        int Append( int x, int y, int aOutline = -1, int aHole = -1,
                    bool aAllowDuplication = false );

        ///> Merges polygons from two sets.
        void Append( const SHAPE_POLY_SET& aSet );

        ///> Appends a vertex at the end of the given outline/hole (default: the last outline)
        void Append( const VECTOR2I& aP, int aOutline = -1, int aHole = -1 );

        /**
         * Function InsertVertex
         * Adds a vertex in the globally indexed position aGlobalIndex.
         * @param aGlobalIndex is the global index of the position in which teh new vertex will be
         *                     inserted.
         * @param aNewVertex   is the new inserted vertex.
         */
        void InsertVertex( int aGlobalIndex, VECTOR2I aNewVertex );

        ///> Returns the index-th vertex in a given hole outline within a given outline
        VECTOR2I& Vertex( int index, int aOutline = -1, int aHole = -1 );

        ///> Returns the index-th vertex in a given hole outline within a given outline
        const VECTOR2I& CVertex( int index, int aOutline = -1, int aHole = -1 ) const;

        ///> Returns the index-th vertex in a given hole outline within a given outline
        VECTOR2I& Vertex( VERTEX_INDEX index );

        ///> Returns the index-th vertex in a given hole outline within a given outline
        const VECTOR2I& CVertex( VERTEX_INDEX index ) const;

        /**
         * Function Edge
         * Returns a reference to the aGlobalIndex-th segment in the polygon set. Modifying the
         * points in the returned object will modify the corresponding vertices on the polygon set.
         * @param  aGlobalIndex is index of the edge, globally indexed between all edges in all
         *                      contours
         * @return SEG - the aGlobalIndex-th segment, whose points are references to the polygon
         *             points.
         */
        SEG Edge( int aGlobalIndex );;


        /**
         * Function IsPolygonSelfIntersecting.
         * Checks whether the aPolygonIndex-th polygon in the set is self intersecting.
         * @param  aPolygonIndex index of the polygon that wants to be checked.
         * @return bool - true if the aPolygonIndex-th polygon is self intersecting, false
         *              otherwise.
         */
        bool IsPolygonSelfIntersecting( int aPolygonIndex );

        /**
         * Function IsSelfIntersecting
         * Checks whether any of the polygons in the set is self intersecting.
         * @return bool - true if any of the polygons is self intersecting, false otherwise.
         */
        bool IsSelfIntersecting();

        ///> Returns the number of outlines in the set
        int OutlineCount() const { return m_polys.size(); }

        ///> Returns the number of vertices in a given outline/hole
        int VertexCount( int aOutline = -1, int aHole = -1 ) const;

        ///> Returns the number of holes in a given outline
        int HoleCount( int aOutline ) const
        {
            if( (aOutline > (int)m_polys.size()) || (m_polys[aOutline].size() < 2) )
                return 0;
            return m_polys[aOutline].size() - 1;
        }

        ///> Returns the reference to aIndex-th outline in the set
        SHAPE_LINE_CHAIN& Outline( int aIndex )
        {
            return m_polys[aIndex][0];
        }

        SHAPE_POLY_SET Subset( int aFirstPolygon, int aLastPolygon );

        SHAPE_POLY_SET UnitSet( int aPolygonIndex )
        {
            return Subset( aPolygonIndex, aPolygonIndex + 1 );
        }

        ///> Returns the reference to aHole-th hole in the aIndex-th outline
        SHAPE_LINE_CHAIN& Hole( int aOutline, int aHole )
        {
            return m_polys[aOutline][aHole + 1];
        }

        ///> Returns the aIndex-th subpolygon in the set
        POLYGON& Polygon( int aIndex )
        {
            return m_polys[aIndex];
        }

        const SHAPE_LINE_CHAIN& COutline( int aIndex ) const
        {
            return m_polys[aIndex][0];
        }

        const SHAPE_LINE_CHAIN& CHole( int aOutline, int aHole ) const
        {
            return m_polys[aOutline][aHole + 1];
        }

        const POLYGON& CPolygon( int aIndex ) const
        {
            return m_polys[aIndex];
        }

        /**
         * Function Iterate
         * returns an object to iterate through the points of the polygons between \p aFirst and
         * \p aLast.
         * @param  aFirst        is the first polygon whose points will be iterated.
         * @param  aLast         is the last polygon whose points will be iterated.
         * @param  aIterateHoles is a flag to indicate whether the points of the holes should be
         *                       iterated.
         * @return ITERATOR - the iterator object.
         */
        ITERATOR Iterate( int aFirst, int aLast, bool aIterateHoles = false )
        {
            ITERATOR iter;

            iter.m_poly = this;
            iter.m_currentPolygon = aFirst;
            iter.m_lastPolygon = aLast < 0 ? OutlineCount() - 1 : aLast;
            iter.m_currentContour = 0;
            iter.m_currentVertex = 0;
            iter.m_iterateHoles = aIterateHoles;

            return iter;
        }

        /**
         * Function Iterate
         * @param  aOutline the index of the polygon to be iterated.
         * @return ITERATOR - an iterator object to visit all points in the main outline of the
         *                  aOutline-th polygon, without visiting the points in the holes.
         */
        ITERATOR Iterate( int aOutline )
        {
            return Iterate( aOutline, aOutline );
        }

        /**
         * Function IterateWithHoles
         * @param  aOutline the index of the polygon to be iterated.
         * @return ITERATOR - an iterator object to visit all points in the main outline of the
         *                  aOutline-th polygon, visiting also the points in the holes.
         */
        ITERATOR IterateWithHoles( int aOutline )
        {
            return Iterate( aOutline, aOutline, true );
        }

        /**
         * Function Iterate
         * @return ITERATOR - an iterator object to visit all points in all outlines of the set,
         *                  without visiting the points in the holes.
         */
        ITERATOR Iterate()
        {
            return Iterate( 0, OutlineCount() - 1 );
        }

        /**
         * Function IterateWithHoles
         * @return ITERATOR - an iterator object to visit all points in all outlines of the set,
         *                  visiting also the points in the holes.
         */
        ITERATOR IterateWithHoles()
        {
            return Iterate( 0, OutlineCount() - 1, true );
        }


        CONST_ITERATOR CIterate( int aFirst, int aLast, bool aIterateHoles = false ) const
        {
            CONST_ITERATOR iter;

            iter.m_poly = const_cast<SHAPE_POLY_SET*>( this );
            iter.m_currentPolygon = aFirst;
            iter.m_lastPolygon = aLast < 0 ? OutlineCount() - 1 : aLast;
            iter.m_currentContour = 0;
            iter.m_currentVertex = 0;
            iter.m_iterateHoles = aIterateHoles;

            return iter;
        }

        CONST_ITERATOR CIterate( int aOutline ) const
        {
            return CIterate( aOutline, aOutline );
        }

        CONST_ITERATOR CIterateWithHoles( int aOutline ) const
        {
            return CIterate( aOutline, aOutline, true );
        }

        CONST_ITERATOR CIterate() const
        {
            return CIterate( 0, OutlineCount() - 1 );
        }

        CONST_ITERATOR CIterateWithHoles() const
        {
            return CIterate( 0, OutlineCount() - 1, true );
        }

        ITERATOR IterateFromVertexWithHoles( int aGlobalIdx )
        {
            // Build iterator
            ITERATOR iter = IterateWithHoles();

            // Get the relative indices of the globally indexed vertex
            VERTEX_INDEX indices;

            assert( GetRelativeIndices( aGlobalIdx, &indices ) );

            // Adjust where the iterator is pointing
            iter.m_currentPolygon = indices.m_polygon;
            iter.m_currentContour = indices.m_contour;
            iter.m_currentVertex = indices.m_vertex;

            return iter;
        }

        ///> Returns an iterator object, for iterating between aFirst and aLast outline, with or
        /// without holes (default: without)
        SEGMENT_ITERATOR IterateSegments( int aFirst, int aLast, bool aIterateHoles = false )
        {
            SEGMENT_ITERATOR iter;

            iter.m_poly = this;
            iter.m_currentPolygon = aFirst;
            iter.m_lastPolygon = aLast < 0 ? OutlineCount() - 1 : aLast;
            iter.m_currentContour = 0;
            iter.m_currentSegment = 0;
            iter.m_iterateHoles = aIterateHoles;

            return iter;
        }

        ///> Returns an iterator object, for iterating aPolygonIdx-th polygon edges
        SEGMENT_ITERATOR IterateSegments( int aPolygonIdx )
        {
            return IterateSegments( aPolygonIdx, aPolygonIdx );
        }

        ///> Returns an iterator object, for all outlines in the set (no holes)
        SEGMENT_ITERATOR IterateSegments()
        {
            return IterateSegments( 0, OutlineCount() - 1 );
        }

        ///> Returns an iterator object, for all outlines in the set (with holes)
        SEGMENT_ITERATOR IterateSegmentsWithHoles()
        {
            return IterateSegments( 0, OutlineCount() - 1, true );
        }

        ///> Returns an iterator object, for all outlines in the set (with holes)
        SEGMENT_ITERATOR IterateSegmentsWithHoles( int aOutline )
        {
            return IterateSegments( aOutline, aOutline, true );
        }

        /** operations on polygons use a aFastMode param
         * if aFastMode is PM_FAST (true) the result can be a weak polygon
         * if aFastMode is PM_STRICTLY_SIMPLE (false) (default) the result is (theorically) a strictly
         * simple polygon, but calculations can be really significantly time consuming
         * Most of time PM_FAST is preferable.
         * PM_STRICTLY_SIMPLE can be used in critical cases (Gerber output for instance)
         */
        enum POLYGON_MODE
        {
            PM_FAST = true,
            PM_STRICTLY_SIMPLE = false
        };

        ///> Performs boolean polyset union
        ///> For aFastMode meaning, see function booleanOp
        void BooleanAdd( const SHAPE_POLY_SET& b, POLYGON_MODE aFastMode );

        ///> Performs boolean polyset difference
        ///> For aFastMode meaning, see function booleanOp
        void BooleanSubtract( const SHAPE_POLY_SET& b, POLYGON_MODE aFastMode );

        ///> Performs boolean polyset intersection
        ///> For aFastMode meaning, see function booleanOp
        void BooleanIntersection( const SHAPE_POLY_SET& b, POLYGON_MODE aFastMode );

        ///> Performs boolean polyset union between a and b, store the result in it self
        ///> For aFastMode meaning, see function booleanOp
        void BooleanAdd( const SHAPE_POLY_SET& a, const SHAPE_POLY_SET& b,
                         POLYGON_MODE aFastMode );

        ///> Performs boolean polyset difference between a and b, store the result in it self
        ///> For aFastMode meaning, see function booleanOp
        void BooleanSubtract( const SHAPE_POLY_SET& a, const SHAPE_POLY_SET& b,
                              POLYGON_MODE aFastMode );

        ///> Performs boolean polyset intersection between a and b, store the result in it self
        ///> For aFastMode meaning, see function booleanOp
        void BooleanIntersection( const SHAPE_POLY_SET& a, const SHAPE_POLY_SET& b,
                                  POLYGON_MODE aFastMode );

        ///> Performs outline inflation/deflation, using round corners.
        void Inflate( int aFactor, int aCircleSegmentsCount );

        ///> Converts a set of polygons with holes to a singe outline with "slits"/"fractures" connecting the outer ring
        ///> to the inner holes
        ///> For aFastMode meaning, see function booleanOp
        void Fracture( POLYGON_MODE aFastMode );

        ///> Converts a set of slitted polygons to a set of polygons with holes
        void Unfracture();

        ///> Returns true if the polygon set has any holes.
        bool HasHoles() const;

        ///> Simplifies the polyset (merges overlapping polys, eliminates degeneracy/self-intersections)
        ///> For aFastMode meaning, see function booleanOp
        void Simplify( POLYGON_MODE aFastMode );

        /**
         * Function NormalizeAreaOutlines
         * Convert a self-intersecting polygon to one (or more) non self-intersecting polygon(s)
         * Removes null segments.
         * @return the polygon count (always >= 1, because there is at least one polygon)
         * There are new polygons only if the polygon count  is > 1
         */
        int NormalizeAreaOutlines();

        /// @copydoc SHAPE::Format()
        const std::string Format() const override;

        /// @copydoc SHAPE::Parse()
        bool Parse( std::stringstream& aStream ) override;

        /// @copydoc SHAPE::Move()
        void Move( const VECTOR2I& aVector ) override;

        /// @copydoc SHAPE::IsSolid()
        bool IsSolid() const override
        {
            return true;
        }

        const BOX2I BBox( int aClearance = 0 ) const override;

        /**
         * Function PointOnEdge()
         *
         * Checks if point aP lies on an edge or vertex of some of the outlines or holes.
         * @param aP is the point to check
         * @return true if the point lies on the edge of any polygon.
         */
        bool PointOnEdge( const VECTOR2I& aP ) const;

        /**
         * Function Collide
         * Checks whether the point aP collides with the inside of the polygon set; if the point
         * lies on an edge or on a corner of any of the polygons, there is no collision: the edges
         * does not belong to the polygon itself.
         * @param  aP         is the VECTOR2I point whose collision with respect to the poly set
         *                    will be tested.
         * @param  aClearance is the security distance; if the point lies closer to the polygon
         *                    than aClearance distance, then there is a collision.
         * @return true if the point aP collides with the polygon; false in any other case.
         */
        bool Collide( const VECTOR2I& aP, int aClearance = 0 ) const override;

        // fixme: add collision support
        bool Collide( const SEG& aSeg, int aClearance = 0 ) const override { return false; }

        /**
         * Function CollideVertex
         * Checks whether aPoint collides with any vertex of any of the contours of the polygon.
         * @param  aPoint     is the VECTOR2I point whose collision with respect to the polygon
         *                    will be tested
         * @param  aClearance is the security distance; if \p aPoint lies closer to a vertex than
         *                    aClearance distance, then there is a collision.
         * @param aClosestVertex is the index of the closes vertex to \p aPoint.
         * @return bool - true if there is a collision, false in any other case.
         */
        bool CollideVertex( const VECTOR2I& aPoint, VERTEX_INDEX& aClosestVertex,
                int aClearance = 0 );
<<<<<<< HEAD

        /**
         * Function CollideEdge
         * Checks whether aPoint collides with any edge of any of the contours of the polygon.
         * @param  aPoint     is the VECTOR2I point whose collision with respect to the polygon
         *                    will be tested.
         * @param  aClearance is the security distance; if \p aPoint lies closer to a vertex than
         *                    aClearance distance, then there is a collision.
         * @param aClosestVertex is the index of the closes vertex to \p aPoint.
         * @return bool - true if there is a collision, false in any other case.
         */
        bool CollideEdge( const VECTOR2I& aPoint, VERTEX_INDEX& aClosestVertex,
                int aClearance = 0 );

=======

        /**
         * Function CollideEdge
         * Checks whether aPoint collides with any edge of any of the contours of the polygon.
         * @param  aPoint     is the VECTOR2I point whose collision with respect to the polygon
         *                    will be tested.
         * @param  aClearance is the security distance; if \p aPoint lies closer to a vertex than
         *                    aClearance distance, then there is a collision.
         * @param aClosestVertex is the index of the closes vertex to \p aPoint.
         * @return bool - true if there is a collision, false in any other case.
         */
        bool CollideEdge( const VECTOR2I& aPoint, VERTEX_INDEX& aClosestVertex,
                int aClearance = 0 );

>>>>>>> 079c4f5a
        ///> Returns true if a given subpolygon contains the point aP. If aSubpolyIndex < 0 (default value),
        ///> checks all polygons in the set
        bool Contains( const VECTOR2I& aP, int aSubpolyIndex = -1 ) const;

        ///> Returns true if the set is empty (no polygons at all)
        bool IsEmpty() const
        {
            return m_polys.size() == 0;
        }

        /**
         * Function RemoveVertex
         * Deletes the aGlobalIndex-th vertex.
         * @param aGlobalIndex is the global index of the to-be-removed vertex.
         */
        void RemoveVertex( int aGlobalIndex );

        /**
         * Function RemoveVertex
         * Deletes the vertex indexed by aIndex (index of polygon, contour and vertex).
         * @param aindex is the set of relative indices of the to-be-removed vertex.
         */
        void RemoveVertex( VERTEX_INDEX aRelativeIndices );

        ///> Removes all outlines & holes (clears) the polygon set.
        void RemoveAllContours();

        /**
         * Function RemoveContour
         * Deletes the aContourIdx-th contour of the aPolygonIdx-th polygon in the set.
         * @param aContourIdx is the index of the contour in the aPolygonIdx-th polygon to be
         *                    removed.
         * @param aPolygonIdx is the index of the polygon in which the to-be-removed contour is.
         *                    Defaults to the last polygon in the set.
         */
        void RemoveContour( int aContourIdx, int aPolygonIdx = -1 );

        /**
         * Function RemoveNullSegments.
         * Looks for null segments; ie, segments whose ends are exactly the same and deletes them.
         * @return int - the number of deleted segments.
         */
        int RemoveNullSegments();

        ///> Returns total number of vertices stored in the set.
        int TotalVertices() const;

        ///> Deletes aIdx-th polygon from the set
        void DeletePolygon( int aIdx );

        /**
         * Function Chamfer
         * Returns a chamfered version of the aIndex-th polygon.
         * @param aDistance is the chamfering distance.
         * @param aIndex is the index of the polygon to be chamfered.
         * @return A POLYGON object containing the chamfered version of the aIndex-th polygon.
         */
        POLYGON ChamferPolygon( unsigned int aDistance, int aIndex = 0 );

        /**
         * Function Fillet
         * Returns a filleted version of the aIndex-th polygon.
         * @param aRadius is the fillet radius.
         * @param aSegments is the number of segments / fillet.
         * @param aIndex is the index of the polygon to be filleted
         * @return A POLYGON object containing the filleted version of the aIndex-th polygon.
         */
        POLYGON FilletPolygon( unsigned int aRadius, unsigned int aSegments, int aIndex = 0 );

        /**
         * Function Chamfer
         * Returns a chamfered version of the polygon set.
         * @param aDistance is the chamfering distance.
         * @return A SHAPE_POLY_SET object containing the chamfered version of this set.
         */
        SHAPE_POLY_SET Chamfer(  int aDistance );

        /**
         * Function Fillet
         * Returns a filleted version of the polygon set.
         * @param aRadius is the fillet radius.
         * @param aSegments is the number of segments / fillet.
         * @return A SHAPE_POLY_SET object containing the filleted version of this set.
         */
        SHAPE_POLY_SET Fillet(  int aRadius, int aSegments );

        /**
         * Function DistanceToPolygon
         * Computes the minimum distance between the aIndex-th polygon and aPoint.
         * @param  aPoint is the point whose distance to the aIndex-th polygon has to be measured.
         * @param  aIndex is the index of the polygon whose distace to aPoint has to be measured.
         * @return        The minimum distance between aPoint and all the segments of the aIndex-th
         *                polygon. If the point is contained in the polygon, the distance is zero.
         */
        int DistanceToPolygon( VECTOR2I aPoint, int aIndex );

        /**
         * Function DistanceToPolygon
         * Computes the minimum distance between the aIndex-th polygon and aSegment with a
         * possible width.
         * @param  aSegment is the segment whose distance to the aIndex-th polygon has to be
         *                  measured.
         * @param  aIndex   is the index of the polygon whose distace to aPoint has to be measured.
         * @param  aSegmentWidth is the width of the segment; defaults to zero.
         * @return          The minimum distance between aSegment and all the segments of the
         *                  aIndex-th polygon. If the point is contained in the polygon, the
         *                  distance is zero.
         */
        int DistanceToPolygon( SEG aSegment, int aIndex, int aSegmentWidth = 0 );

        /**
         * Function DistanceToPolygon
         * Computes the minimum distance between aPoint and all the polygons in the set
         * @param  aPoint is the point whose distance to the set has to be measured.
         * @return        The minimum distance between aPoint and all the polygons in the set. If
         *                the point is contained in any of the polygons, the distance is zero.
         */
        int Distance( VECTOR2I point );

        /**
         * Function DistanceToPolygon
         * Computes the minimum distance between aSegment and all the polygons in the set.
         * @param  aSegment is the segment whose distance to the polygon set has to be measured.
         * @param  aSegmentWidth is the width of the segment; defaults to zero.
         * @return          The minimum distance between aSegment and all the polygons in the set.
         *                  If the point is contained in the polygon, the distance is zero.
         */
        int Distance( SEG aSegment, int aSegmentWidth = 0 );

        /**
         * Function IsVertexInHole.
         * Checks whether the aGlobalIndex-th vertex belongs to a hole.
         * @param  aGlobalIdx is the index of the vertex.
         * @return bool - true if the globally indexed aGlobalIdx-th vertex belongs to a hole.
         */
        bool IsVertexInHole( int aGlobalIdx );

    private:

        SHAPE_LINE_CHAIN& getContourForCorner( int aCornerId, int& aIndexWithinContour );
        VECTOR2I& vertex( int aCornerId );
        const VECTOR2I& cvertex( int aCornerId ) const;


        void fractureSingle( POLYGON& paths );
        void importTree( ClipperLib::PolyTree* tree );

        /** Function booleanOp
         * this is the engine to execute all polygon boolean transforms
         * (AND, OR, ... and polygon simplification (merging overlaping  polygons)
         * @param aType is the transform type ( see ClipperLib::ClipType )
         * @param aOtherShape is the SHAPE_LINE_CHAIN to combine with me.
         * @param aFastMode is an option to choose if the result can be a weak polygon
         * or a stricty simple polygon.
         * if aFastMode is PM_FAST the result can be a weak polygon
         * if aFastMode is PM_STRICTLY_SIMPLE (default) the result is (theorically) a strictly
         * simple polygon, but calculations can be really significantly time consuming
         */
        void booleanOp( ClipperLib::ClipType aType,
                        const SHAPE_POLY_SET& aOtherShape, POLYGON_MODE aFastMode );

        void booleanOp( ClipperLib::ClipType aType,
                        const SHAPE_POLY_SET& aShape,
                        const SHAPE_POLY_SET& aOtherShape, POLYGON_MODE aFastMode );

        bool pointInPolygon( const VECTOR2I& aP, const SHAPE_LINE_CHAIN& aPath ) const;

        const ClipperLib::Path convertToClipper( const SHAPE_LINE_CHAIN& aPath, bool aRequiredOrientation );
        const SHAPE_LINE_CHAIN convertFromClipper( const ClipperLib::Path& aPath );

        /**
         * containsSingle function
         * Checks whether the point aP is inside the aSubpolyIndex-th polygon of the polyset. If
         * the points lies on an edge, the polygon is considered to contain it.
         * @param  aP            is the VECTOR2I point whose position with respect to the inside of
         *                       the aSubpolyIndex-th polygon will be tested.
         * @param  aSubpolyIndex is an integer specifying which polygon in the set has to be
         *                       checked.
         * @return bool - true if aP is inside aSubpolyIndex-th polygon; false in any other
         *         case.
         */
        bool containsSingle( const VECTOR2I& aP, int aSubpolyIndex ) const;

        /**
         * Operations ChamferPolygon and FilletPolygon are computed under the private chamferFillet
         * method; this enum is defined to make the necessary distinction when calling this method
         * from the public ChamferPolygon and FilletPolygon methods.
         */
        enum CORNER_MODE
        {
            CHAMFERED,
            FILLETED
        };

        /**
         * Function chamferFilletPolygon
         * Returns the camfered or filleted version of the aIndex-th polygon in the set, depending
         * on the aMode selected
         * @param  aMode     represent which action will be taken: CORNER_MODE::CHAMFERED will
         *                   return a chamfered version of the polygon, CORNER_MODE::FILLETED will
         *                   return a filleted version of the polygon.
         * @param  aDistance is the chamfering distance if aMode = CHAMFERED; if aMode = FILLETED,
         *                   is the filleting radius.
         * @param  aIndex    is the index of the polygon that will be chamfered/filleted.
         * @param  aSegments is the number of filleting segments if aMode = FILLETED. If aMode =
         *                   CHAMFERED, it is unused.
         * @return POLYGON - the chamfered/filleted version of the polygon.
         */
        POLYGON chamferFilletPolygon( CORNER_MODE aMode, unsigned int aDistance,
                                      int aIndex, int aSegments = -1 );

        typedef std::vector<POLYGON> Polyset;

        Polyset m_polys;
};

#endif<|MERGE_RESOLUTION|>--- conflicted
+++ resolved
@@ -64,12 +64,6 @@
          * SHAPE_POLY_SET object: the polygon index, the contour index relative to the polygon and
          * the vertex index relative the contour.
          */
-<<<<<<< HEAD
-        typedef struct{
-            int m_polygon;   /*!< m_polygon is the index of the polygon. */
-            int m_contour;   /*!< m_contour is the index of the contour relative to the polygon. */
-            int m_vertex;    /*!< m_vertex is the index of the vertex relative to the contour. */
-=======
         typedef struct VERTEX_INDEX{
             int m_polygon;   /*!< m_polygon is the index of the polygon. */
             int m_contour;   /*!< m_contour is the index of the contour relative to the polygon. */
@@ -78,7 +72,6 @@
             VERTEX_INDEX() : m_polygon(-1), m_contour(-1), m_vertex(-1)
             {
             }
->>>>>>> 079c4f5a
         } VERTEX_INDEX;
 
         /**
@@ -789,7 +782,6 @@
          */
         bool CollideVertex( const VECTOR2I& aPoint, VERTEX_INDEX& aClosestVertex,
                 int aClearance = 0 );
-<<<<<<< HEAD
 
         /**
          * Function CollideEdge
@@ -804,22 +796,6 @@
         bool CollideEdge( const VECTOR2I& aPoint, VERTEX_INDEX& aClosestVertex,
                 int aClearance = 0 );
 
-=======
-
-        /**
-         * Function CollideEdge
-         * Checks whether aPoint collides with any edge of any of the contours of the polygon.
-         * @param  aPoint     is the VECTOR2I point whose collision with respect to the polygon
-         *                    will be tested.
-         * @param  aClearance is the security distance; if \p aPoint lies closer to a vertex than
-         *                    aClearance distance, then there is a collision.
-         * @param aClosestVertex is the index of the closes vertex to \p aPoint.
-         * @return bool - true if there is a collision, false in any other case.
-         */
-        bool CollideEdge( const VECTOR2I& aPoint, VERTEX_INDEX& aClosestVertex,
-                int aClearance = 0 );
-
->>>>>>> 079c4f5a
         ///> Returns true if a given subpolygon contains the point aP. If aSubpolyIndex < 0 (default value),
         ///> checks all polygons in the set
         bool Contains( const VECTOR2I& aP, int aSubpolyIndex = -1 ) const;
