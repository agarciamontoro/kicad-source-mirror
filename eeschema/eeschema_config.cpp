/**
 * @file eeschema_config.cpp
 */

/*
 * This program source code file is part of KiCad, a free EDA CAD application.
 *
 * Copyright (C) 2014 KiCad Developers, see CHANGELOG.TXT for contributors.
 *
 * This program is free software; you can redistribute it and/or
 * modify it under the terms of the GNU General Public License
 * as published by the Free Software Foundation; either version 2
 * of the License, or (at your option) any later version.
 *
 * This program is distributed in the hope that it will be useful,
 * but WITHOUT ANY WARRANTY; without even the implied warranty of
 * MERCHANTABILITY or FITNESS FOR A PARTICULAR PURPOSE.  See the
 * GNU General Public License for more details.
 *
 * You should have received a copy of the GNU General Public License
 * along with this program; if not, you may find one here:
 * http://www.gnu.org/licenses/old-licenses/gpl-2.0.html
 * or you may search the http://www.gnu.org website for the version 2 license,
 * or you may write to the Free Software Foundation, Inc.,
 * 51 Franklin Street, Fifth Floor, Boston, MA  02110-1301, USA
 */

#include <fctsys.h>
#include <pgm_base.h>
#include <kiface_i.h>
#include <class_drawpanel.h>
#include <confirm.h>
#include <gestfich.h>
#include <wxEeschemaStruct.h>
#include <invoke_sch_dialog.h>

#include <eeschema_id.h>
#include <general.h>
#include <libeditframe.h>
#include <eeschema_config.h>
#include <hotkeys.h>
#include <sch_sheet.h>
#include <class_libentry.h>
#include <worksheet_shape_builder.h>
#include <class_library.h>

#include <dialog_hotkeys_editor.h>

#include <dialogs/dialog_color_config.h>
#include <dialogs/dialog_eeschema_options.h>
#include <dialogs/dialog_libedit_options.h>
#include <dialogs/dialog_schematic_find.h>

#include <wildcards_and_files_ext.h>

#define FR_HISTORY_LIST_CNT     10   ///< Maximum number of find and replace strings.


static int s_defaultBusThickness = 15;

int GetDefaultBusThickness()
{
    return s_defaultBusThickness;
}


void SetDefaultBusThickness( int aThickness)
{
    if( aThickness >= 1 )
        s_defaultBusThickness = aThickness;
    else
        s_defaultBusThickness = 1;
}


/// Default size for text (not only labels)
static int s_defaultTextSize = DEFAULT_SIZE_TEXT;

int GetDefaultTextSize()
{
    return s_defaultTextSize;
}


void SetDefaultTextSize( int aTextSize )
{
    s_defaultTextSize = aTextSize;
}


/*
 * Default line (in Eeschema units) thickness used to draw/plot items having a
 * default thickness line value (i.e. = 0 ).
 */
static int s_drawDefaultLineThickness;


int GetDefaultLineThickness()
{
    return s_drawDefaultLineThickness;
}


void SetDefaultLineThickness( int aThickness )
{
    if( aThickness >=1 )
        s_drawDefaultLineThickness = aThickness;
    else
        s_drawDefaultLineThickness = 1;
}


// Color to draw selected items
EDA_COLOR_T GetItemSelectedColor()
{
    return BROWN;
}


// Color to draw items flagged invisible, in libedit (they are invisible
// in Eeschema
EDA_COLOR_T GetInvisibleItemColor()
{
    return DARKGRAY;
}


void LIB_EDIT_FRAME::InstallConfigFrame( wxCommandEvent& event )
{
    // Identical to SCH_EDIT_FRAME::InstallConfigFrame()

    PROJECT*        prj = &Prj();
    wxArrayString   lib_names;
    wxString        lib_paths;

    try
    {
        PART_LIBS::LibNamesAndPaths( prj, false, &lib_paths, &lib_names );
    }
    catch( const IO_ERROR& ioe )
    {
        DBG(printf( "%s: %s\n", __func__, TO_UTF8( ioe.errorText ) );)
        return;
    }

    if( InvokeEeschemaConfig( this, &lib_paths, &lib_names ) )
    {
        // save the [changed] settings.
        PART_LIBS::LibNamesAndPaths( prj, true, &lib_paths, &lib_names );

        // Force a reload of the PART_LIBS
        prj->SetElem( PROJECT::ELEM_SCH_PART_LIBS, NULL );
        prj->SetElem( PROJECT::ELEM_SCH_SEARCH_STACK, NULL );
    }
}


void LIB_EDIT_FRAME::OnColorConfig( wxCommandEvent& aEvent )
{
    DIALOG_COLOR_CONFIG dlg( this );

    dlg.ShowModal();
}


void LIB_EDIT_FRAME::Process_Config( wxCommandEvent& event )
{
    int        id = event.GetId();
    wxFileName fn;

    switch( id )
    {
    // Hotkey IDs
    case ID_PREFERENCES_HOTKEY_SHOW_EDITOR:
        InstallHotkeyFrame( this, s_Eeschema_Hokeys_Descr );
        break;

    case ID_PREFERENCES_HOTKEY_EXPORT_CONFIG:
        ExportHotkeyConfigToFile( s_Eeschema_Hokeys_Descr );
        break;

    case ID_PREFERENCES_HOTKEY_IMPORT_CONFIG:
        ImportHotkeyConfigFromFile( s_Eeschema_Hokeys_Descr );
        break;

    case ID_PREFERENCES_HOTKEY_SHOW_CURRENT_LIST:
        // Display current hotkey list for LibEdit.
        DisplayHotkeyList( this, s_Libedit_Hokeys_Descr );
        break;

    default:
        DisplayError( this, wxT( "LIB_EDIT_FRAME::Process_Config error" ) );
    }
}


void SCH_EDIT_FRAME::OnColorConfig( wxCommandEvent& aEvent )
{
    DIALOG_COLOR_CONFIG dlg( this );

    dlg.ShowModal();
}


void SCH_EDIT_FRAME::InstallConfigFrame( wxCommandEvent& event )
{
    // Identical to LIB_EDIT_FRAME::InstallConfigFrame()

    PROJECT*        prj = &Prj();
    wxArrayString   lib_names;
    wxString        lib_paths;

    try
    {
        PART_LIBS::LibNamesAndPaths( prj, false, &lib_paths, &lib_names );
    }
    catch( const IO_ERROR& ioe )
    {
        DBG(printf( "%s: %s\n", __func__, TO_UTF8( ioe.errorText ) );)
        return;
    }

    if( InvokeEeschemaConfig( this, &lib_paths, &lib_names ) )
    {
        // save the [changed] settings.
        PART_LIBS::LibNamesAndPaths( prj, true, &lib_paths, &lib_names );

#if defined(DEBUG)
        printf( "%s: lib_names:\n", __func__ );
        for( unsigned i=0; i<lib_names.size();  ++i )
        {
            printf( " %s\n", TO_UTF8( lib_names[i] ) );
        }

        printf( "%s: lib_paths:'%s'\n", __func__, TO_UTF8( lib_paths ) );
#endif

        // Force a reload of the PART_LIBS
        prj->SetElem( PROJECT::ELEM_SCH_PART_LIBS, NULL );
        prj->SetElem( PROJECT::ELEM_SCH_SEARCH_STACK, NULL );
    }
}


void SCH_EDIT_FRAME::Process_Config( wxCommandEvent& event )
{
    int        id = event.GetId();
    wxFileName fn;

    switch( id )
    {
    case ID_CONFIG_SAVE:
        SaveProjectSettings( true );
        break;

    case ID_CONFIG_READ:
        {
            fn = g_RootSheet->GetScreen()->GetFileName();
            fn.SetExt( ProjectFileExtension );

            wxFileDialog dlg( this, _( "Read Project File" ), fn.GetPath(),
                              fn.GetFullName(), ProjectFileWildcard,
                              wxFD_OPEN | wxFD_FILE_MUST_EXIST );

            if( dlg.ShowModal() == wxID_CANCEL )
                break;

            wxString chosen = dlg.GetPath();

            if( chosen == Prj().GetProjectFullName() )
                LoadProjectFile();
            else
            {
                // Read library list and library path list
                Prj().ConfigLoad( Kiface().KifaceSearch(), GROUP_SCH, GetProjectFileParametersList() );
                // Read schematic editor setup
                Prj().ConfigLoad( Kiface().KifaceSearch(), GROUP_SCH_EDITOR, GetProjectFileParametersList() );
            }
        }
        break;

    // Hotkey IDs
    case ID_PREFERENCES_HOTKEY_EXPORT_CONFIG:
        ExportHotkeyConfigToFile( s_Eeschema_Hokeys_Descr );
        break;

    case ID_PREFERENCES_HOTKEY_IMPORT_CONFIG:
        ImportHotkeyConfigFromFile( s_Eeschema_Hokeys_Descr );
        break;

    case ID_PREFERENCES_HOTKEY_SHOW_EDITOR:
        InstallHotkeyFrame( this, s_Eeschema_Hokeys_Descr );
        break;

    case ID_PREFERENCES_HOTKEY_SHOW_CURRENT_LIST:
        // Display current hotkey list for eeschema.
        DisplayHotkeyList( this, s_Schematic_Hokeys_Descr );
        break;

    default:
        DisplayError( this, wxT( "SCH_EDIT_FRAME::Process_Config error" ) );
    }
}


void SCH_EDIT_FRAME::OnPreferencesOptions( wxCommandEvent& event )
{
    wxArrayString units;
    GRIDS grid_list = GetScreen()->GetGrids();

    DIALOG_EESCHEMA_OPTIONS dlg( this );

    units.Add( GetUnitsLabel( INCHES ) );
    units.Add( GetUnitsLabel( MILLIMETRES ) );

    dlg.SetUnits( units, g_UserUnit );
    dlg.SetGridSizes( grid_list, GetScreen()->GetGridId() );
    dlg.SetBusWidth( GetDefaultBusThickness() );
    dlg.SetLineWidth( GetDefaultLineThickness() );
    dlg.SetTextSize( GetDefaultTextSize() );
    dlg.SetRepeatHorizontal( g_RepeatStep.x );
    dlg.SetRepeatVertical( g_RepeatStep.y );
    dlg.SetRepeatLabel( g_RepeatDeltaLabel );
    dlg.SetAutoSaveInterval( GetAutoSaveInterval() / 60 );
    dlg.SetRefIdSeparator( LIB_PART::GetSubpartIdSeparator( ),
                           LIB_PART::GetSubpartFirstId() );

    dlg.SetShowGrid( IsGridVisible() );
    dlg.SetShowHiddenPins( m_showAllPins );
    dlg.SetEnableMiddleButtonPan( m_canvas->GetEnableMiddleButtonPan() );
    dlg.SetEnableZoomNoCenter( m_canvas->GetEnableZoomNoCenter() );
    dlg.SetMiddleButtonPanLimited( m_canvas->GetMiddleButtonPanLimited() );
    dlg.SetEnableAutoPan( m_canvas->GetEnableAutoPan() );
    dlg.SetEnableHVBusOrientation( GetForceHVLines() );
    dlg.SetShowPageLimits( m_showPageLimits );
    dlg.Layout();
    dlg.Fit();
    dlg.SetMinSize( dlg.GetSize() );
    dlg.SetTemplateFields( m_TemplateFieldNames.GetTemplateFieldNames() );
/*
    const TEMPLATE_FIELDNAMES&  tfnames = m_TemplateFieldNames.GetTemplateFieldNames();

    for( unsigned i=0; i<tfnames.size(); ++i )
    {
        DBG(printf("dlg.SetFieldName(%d, '%s')\n", i, TO_UTF8( tfnames[i].m_Name) );)

        dlg.SetFieldName( i, tfnames[i].m_Name );
    }
*/
    if( dlg.ShowModal() == wxID_CANCEL )
        return;

    g_UserUnit = (EDA_UNITS_T)dlg.GetUnitsSelection();

    wxRealPoint  gridsize = grid_list[ (size_t) dlg.GetGridSelection() ].m_Size;
    m_LastGridSizeId = GetScreen()->SetGrid( gridsize );

    int sep, firstId;
    dlg.GetRefIdSeparator( sep, firstId);
    if( sep != (int)LIB_PART::GetSubpartIdSeparator() ||
        firstId != (int)LIB_PART::GetSubpartFirstId() )
    {
        LIB_PART::SetSubpartIdNotation( sep, firstId );
        SaveProjectSettings( true );
    }

    SetDefaultBusThickness( dlg.GetBusWidth() );
    SetDefaultLineThickness( dlg.GetLineWidth() );
    SetDefaultTextSize( dlg.GetTextSize() );
    g_RepeatStep.x = dlg.GetRepeatHorizontal();
    g_RepeatStep.y = dlg.GetRepeatVertical();
    g_RepeatDeltaLabel = dlg.GetRepeatLabel();
    SetAutoSaveInterval( dlg.GetAutoSaveInterval() * 60 );
    SetGridVisibility( dlg.GetShowGrid() );
    m_showAllPins = dlg.GetShowHiddenPins();
    m_canvas->SetEnableMiddleButtonPan( dlg.GetEnableMiddleButtonPan() );
    m_canvas->SetEnableZoomNoCenter( dlg.GetEnableZoomNoCenter() );
    m_canvas->SetMiddleButtonPanLimited( dlg.GetMiddleButtonPanLimited() );
    m_canvas->SetEnableAutoPan( dlg.GetEnableAutoPan() );
    SetForceHVLines( dlg.GetEnableHVBusOrientation() );
    m_showPageLimits = dlg.GetShowPageLimits();

    wxString templateFieldName;

    // @todo this will change when the template field editor is redone to
    // look like the component field property editor, showing visibility and value also

    DeleteAllTemplateFieldNames();
    TEMPLATE_FIELDNAMES newFieldNames = dlg.GetTemplateFields();

    for( TEMPLATE_FIELDNAMES::iterator dlgfld = newFieldNames.begin(); dlgfld != newFieldNames.end(); ++dlgfld )
    {
        TEMPLATE_FIELDNAME fld = *dlgfld;
/*        fld.m_Name = dlgfld->m_Name;
        fld.m_Value = dlgfld->m_Value;
        fld.m_Visible = dlgfld->m_Visible; */
        AddTemplateFieldName( fld );
    }
/*
    for( int i=0; i<8; ++i )    // no. fields in this dialog window
    {
        templateFieldName = dlg.GetFieldName( i );

        if( !templateFieldName.IsEmpty() )
        {
            TEMPLATE_FIELDNAME  fld( dlg.GetFieldName( i ) );

            // @todo set visibility and value also from a better editor

            AddTemplateFieldName( fld );
        }
    }
<<<<<<< HEAD
*/
=======

    SaveSettings( config() );  // save values shared by eeschema applications.

>>>>>>> 0cf334a0
    m_canvas->Refresh( true );
}


PARAM_CFG_ARRAY& SCH_EDIT_FRAME::GetProjectFileParametersList()
{
    if( !m_projectFileParams.empty() )
        return m_projectFileParams;

    m_projectFileParams.push_back( new PARAM_CFG_FILENAME( wxT( "PageLayoutDescrFile" ),
                                        &BASE_SCREEN::m_PageLayoutDescrFileName ) );

    m_projectFileParams.push_back( new PARAM_CFG_INT( wxT( "SubpartIdSeparator" ),
                                        LIB_PART::SubpartIdSeparatorPtr(),
                                        0, 0, 126 ) );
    m_projectFileParams.push_back( new PARAM_CFG_INT( wxT( "SubpartFirstId" ),
                                        LIB_PART::SubpartFirstIdPtr(),
                                        'A', '1', 'z' ) );

    /* moved to library load/save specific code, in a specific section in .pro file
    m_projectFileParams.push_back( new PARAM_CFG_FILENAME( wxT( "LibDir" ),
                                                           &m_userLibraryPath ) );
    m_projectFileParams.push_back( new PARAM_CFG_LIBNAME_LIST( wxT( "LibName" ),
                                                               &m_componentLibFiles,
                                                               GROUP_SCH_LIBS ) );
    */

    m_projectFileParams.push_back( new PARAM_CFG_WXSTRING( wxT( "NetFmtName" ),
                                                         &m_netListFormat) );
    m_projectFileParams.push_back( new PARAM_CFG_BOOL( wxT( "SpiceForceRefPrefix" ),
                                                    &m_spiceNetlistAddReferencePrefix, false ) );
    m_projectFileParams.push_back( new PARAM_CFG_BOOL( wxT( "SpiceUseNetNumbers" ),
                                                    &m_spiceNetlistUseNetcodeAsNetname, false ) );

    m_projectFileParams.push_back( new PARAM_CFG_INT( wxT( "RptD_X" ),
                                                      &g_RepeatStep.x,
                                                      0, -1000, +1000 ) );
    m_projectFileParams.push_back( new PARAM_CFG_INT( wxT( "RptD_Y" ),
                                                      &g_RepeatStep.y,
                                                      100, -1000, +1000 ) );
    m_projectFileParams.push_back( new PARAM_CFG_INT( wxT( "RptLab" ),
                                                      &g_RepeatDeltaLabel,
                                                      1, -10, +10 ) );
    m_projectFileParams.push_back( new PARAM_CFG_INT( wxT( "LabSize" ),
                                                      &s_defaultTextSize,
                                                      DEFAULT_SIZE_TEXT, 5,
                                                      1000 ) );

    return m_projectFileParams;
}


bool SCH_EDIT_FRAME::LoadProjectFile()
{
    // Read library list and library path list
    bool isRead = Prj().ConfigLoad( Kiface().KifaceSearch(),
                    GROUP_SCH, GetProjectFileParametersList() );

    // Read schematic editor setup
    isRead = isRead && Prj().ConfigLoad( Kiface().KifaceSearch(),
                                         GROUP_SCH_EDITOR, GetProjectFileParametersList() );

    // Verify some values, because the config file can be edited by hand,
    // and have bad values:
    LIB_PART::SetSubpartIdNotation(
            LIB_PART::GetSubpartIdSeparator(),
            LIB_PART::GetSubpartFirstId() );

    // Load the page layout decr file, from the filename stored in
    // BASE_SCREEN::m_PageLayoutDescrFileName, read in config project file
    // If empty, the default descr is loaded
    WORKSHEET_LAYOUT& pglayout = WORKSHEET_LAYOUT::GetTheInstance();

    pglayout.SetPageLayout( BASE_SCREEN::m_PageLayoutDescrFileName );

    return isRead;
}


void SCH_EDIT_FRAME::SaveProjectSettings( bool aAskForSave )
{
    PROJECT&        prj = Prj();
    wxFileName      fn = g_RootSheet->GetScreen()->GetFileName();  //ConfigFileName

    fn.SetExt( ProjectFileExtension );

    if( !IsWritable( fn ) )
        return;

    if( aAskForSave )
    {
        wxFileDialog dlg( this, _( "Save Project File" ),
                          fn.GetPath(), fn.GetFullPath(),
                          ProjectFileWildcard, wxFD_SAVE );

        if( dlg.ShowModal() == wxID_CANCEL )
            return;

        fn = dlg.GetPath();
    }

    prj.ConfigSave( Kiface().KifaceSearch(), GROUP_SCH_EDITOR, GetProjectFileParametersList() );
}


static const wxChar DefaultBusWidthEntry[] =        wxT( "DefaultBusWidth" );
static const wxChar DefaultDrawLineWidthEntry[] =   wxT( "DefaultDrawLineWidth" );
static const wxChar ShowHiddenPinsEntry[] =         wxT( "ShowHiddenPins" );
static const wxChar HorzVertLinesOnlyEntry[] =      wxT( "HorizVertLinesOnly" );
static const wxChar PreviewFramePositionXEntry[] =  wxT( "PreviewFramePositionX" );
static const wxChar PreviewFramePositionYEntry[] =  wxT( "PreviewFramePositionY" );
static const wxChar PreviewFrameWidthEntry[] =      wxT( "PreviewFrameWidth" );
static const wxChar PreviewFrameHeightEntry[] =     wxT( "PreviewFrameHeight" );
static const wxChar PrintDialogPositionXEntry[] =   wxT( "PrintDialogPositionX" );
static const wxChar PrintDialogPositionYEntry[] =   wxT( "PrintDialogPositionY" );
static const wxChar PrintDialogWidthEntry[] =       wxT( "PrintDialogWidth" );
static const wxChar PrintDialogHeightEntry[] =      wxT( "PrintDialogHeight" );
static const wxChar FindDialogPositionXEntry[] =    wxT( "FindDialogPositionX" );
static const wxChar FindDialogPositionYEntry[] =    wxT( "FindDialogPositionY" );
static const wxChar FindDialogWidthEntry[] =        wxT( "FindDialogWidth" );
static const wxChar FindDialogHeightEntry[] =       wxT( "FindDialogHeight" );
static const wxChar FindReplaceFlagsEntry[] =       wxT( "LastFindReplaceFlags" );
static const wxChar FindStringEntry[] =             wxT( "LastFindString" );
static const wxChar ReplaceStringEntry[] =          wxT( "LastReplaceString" );
static const wxChar FindStringHistoryEntry[] =      wxT( "FindStringHistoryList%d" );
static const wxChar ReplaceStringHistoryEntry[] =   wxT( "ReplaceStringHistoryList%d" );
static const wxChar FieldNamesEntry[] =             wxT( "FieldNames" );
static const wxChar SimulatorCommandEntry[] =       wxT( "SimCmdLine" );

// Library editor wxConfig entry names.
static const wxChar lastLibExportPathEntry[] =      wxT( "LastLibraryExportPath" );
static const wxChar lastLibImportPathEntry[] =      wxT( "LastLibraryImportPath" );
static const wxChar libeditdrawBgColorEntry[] =     wxT( "LibeditBgColor" );
static const wxChar defaultPinNumSizeEntry[] =      wxT( "LibeditPinNumSize" );
static const wxChar defaultPinNameSizeEntry[] =     wxT( "LibeditPinNameSize" );
static const wxChar DefaultPinLengthEntry[] =       wxT( "DefaultPinLength" );


PARAM_CFG_ARRAY& SCH_EDIT_FRAME::GetConfigurationSettings()
{
    if( !m_configSettings.empty() )
        return m_configSettings;

    m_configSettings.push_back( new PARAM_CFG_BOOL( true, wxT( "ShowPageLimits" ),
                                                    &m_showPageLimits, true ) );
    m_configSettings.push_back( new PARAM_CFG_INT( true, wxT( "Units" ),
                                                   (int*)&g_UserUnit, MILLIMETRES ) );
    m_configSettings.push_back( new PARAM_CFG_SETCOLOR( true, wxT( "SchEditorBgColor" ),
                                                        &m_drawBgColor,
                                                        WHITE ) );

    m_configSettings.push_back( new PARAM_CFG_BOOL( true, wxT( "PrintMonochrome" ),
                                                    &m_printMonochrome, true ) );
    m_configSettings.push_back( new PARAM_CFG_BOOL( true, wxT( "PrintSheetReferenceAndTitleBlock" ),
                                                    &m_printSheetReference, true ) );

    return m_configSettings;
}


void SCH_EDIT_FRAME::LoadSettings( wxConfigBase* aCfg )
{
    EDA_DRAW_FRAME::LoadSettings( aCfg );

    long tmp;

    wxConfigLoadSetups( aCfg, GetConfigurationSettings() );

    m_GridColor = GetLayerColor( LAYER_GRID );

    SetDefaultBusThickness( aCfg->Read( DefaultBusWidthEntry, DEFAULTBUSTHICKNESS ) );
    SetDefaultLineThickness( aCfg->Read( DefaultDrawLineWidthEntry, DEFAULTDRAWLINETHICKNESS ) );
    aCfg->Read( ShowHiddenPinsEntry, &m_showAllPins, false );
    aCfg->Read( HorzVertLinesOnlyEntry, &m_forceHVLines, true );

    // Load print preview window session settings.
    aCfg->Read( PreviewFramePositionXEntry, &tmp, -1 );
    m_previewPosition.x = (int) tmp;
    aCfg->Read( PreviewFramePositionYEntry, &tmp, -1 );
    m_previewPosition.y = (int) tmp;
    aCfg->Read( PreviewFrameWidthEntry, &tmp, -1 );
    m_previewSize.SetWidth( (int) tmp );
    aCfg->Read( PreviewFrameHeightEntry, &tmp, -1 );
    m_previewSize.SetHeight( (int) tmp );

    // Load print dialog session settings.
    aCfg->Read( PrintDialogPositionXEntry, &tmp, -1 );
    m_printDialogPosition.x = (int) tmp;
    aCfg->Read( PrintDialogPositionYEntry, &tmp, -1 );
    m_printDialogPosition.y = (int) tmp;
    aCfg->Read( PrintDialogWidthEntry, &tmp, -1 );
    m_printDialogSize.SetWidth( (int) tmp );
    aCfg->Read( PrintDialogHeightEntry, &tmp, -1 );
    m_printDialogSize.SetHeight( (int) tmp );

    // Load netlists options:
    aCfg->Read( SimulatorCommandEntry, &m_simulatorCommand );

    // Load find dialog session setting.
    aCfg->Read( FindDialogPositionXEntry, &tmp, -1 );
    m_findDialogPosition.x = (int) tmp;
    aCfg->Read( FindDialogPositionYEntry, &tmp, -1 );
    m_findDialogPosition.y = (int) tmp;
    aCfg->Read( FindDialogWidthEntry, &tmp, -1 );
    m_findDialogSize.SetWidth( (int) tmp );
    aCfg->Read( FindDialogHeightEntry, &tmp, -1 );
    m_findDialogSize.SetHeight( (int) tmp );

    wxASSERT_MSG( m_findReplaceData,
                  wxT( "Find dialog data settings object not created. Bad programmer!" ) );

    aCfg->Read( FindReplaceFlagsEntry, &tmp, (long) wxFR_DOWN );
    m_findReplaceData->SetFlags( (wxUint32) tmp & ~FR_REPLACE_ITEM_FOUND );
    m_findReplaceData->SetFindString( aCfg->Read( FindStringEntry, wxEmptyString ) );
    m_findReplaceData->SetReplaceString( aCfg->Read( ReplaceStringEntry, wxEmptyString ) );

    // Load the find and replace string history list.
    for( int i = 0; i < FR_HISTORY_LIST_CNT; ++i )
    {
        wxString tmpHistory;
        wxString entry;
        entry.Printf( FindStringHistoryEntry, i );
        tmpHistory = aCfg->Read( entry, wxEmptyString );

        if( !tmpHistory.IsEmpty() )
            m_findStringHistoryList.Add( tmpHistory );

        entry.Printf( ReplaceStringHistoryEntry, i );
        tmpHistory = aCfg->Read( entry, wxEmptyString );

        if( !tmpHistory.IsEmpty() )
            m_replaceStringHistoryList.Add( tmpHistory );
    }

    wxString templateFieldNames = aCfg->Read( FieldNamesEntry, wxEmptyString );

    if( !templateFieldNames.IsEmpty() )
    {
        TEMPLATE_FIELDNAMES_LEXER  lexer( TO_UTF8( templateFieldNames ) );

        try
        {
            m_TemplateFieldNames.Parse( &lexer );
        }
        catch( const IO_ERROR& e )
        {
            // @todo show error msg
            DBG( printf( "templatefieldnames parsing error: '%s'\n",
                       TO_UTF8( e.errorText ) ); )
        }
    }
}


void SCH_EDIT_FRAME::SaveSettings( wxConfigBase* aCfg )
{
    EDA_DRAW_FRAME::SaveSettings( aCfg );

    wxConfigSaveSetups( aCfg, GetConfigurationSettings() );

    aCfg->Write( DefaultBusWidthEntry, (long) GetDefaultBusThickness() );
    aCfg->Write( DefaultDrawLineWidthEntry, (long) GetDefaultLineThickness() );
    aCfg->Write( ShowHiddenPinsEntry, m_showAllPins );
    aCfg->Write( HorzVertLinesOnlyEntry, GetForceHVLines() );

    // Save print preview window session settings.
    aCfg->Write( PreviewFramePositionXEntry, m_previewPosition.x );
    aCfg->Write( PreviewFramePositionYEntry, m_previewPosition.y );
    aCfg->Write( PreviewFrameWidthEntry, m_previewSize.GetWidth() );
    aCfg->Write( PreviewFrameHeightEntry, m_previewSize.GetHeight() );

    // Save print dialog session settings.
    aCfg->Write( PrintDialogPositionXEntry, m_printDialogPosition.x );
    aCfg->Write( PrintDialogPositionYEntry, m_printDialogPosition.y );
    aCfg->Write( PrintDialogWidthEntry, m_printDialogSize.GetWidth() );
    aCfg->Write( PrintDialogHeightEntry, m_printDialogSize.GetHeight() );

    // Save netlists options:
    aCfg->Write( SimulatorCommandEntry, m_simulatorCommand );

    // Save find dialog session setting.
    aCfg->Write( FindDialogPositionXEntry, m_findDialogPosition.x );
    aCfg->Write( FindDialogPositionYEntry, m_findDialogPosition.y );
    aCfg->Write( FindDialogWidthEntry, m_findDialogSize.GetWidth() );
    aCfg->Write( FindDialogHeightEntry, m_findDialogSize.GetHeight() );
    wxASSERT_MSG( m_findReplaceData,
                  wxT( "Find dialog data settings object not created. Bad programmer!" ) );
    aCfg->Write( FindReplaceFlagsEntry,
                (long) m_findReplaceData->GetFlags() & ~FR_REPLACE_ITEM_FOUND );
    aCfg->Write( FindStringEntry, m_findReplaceData->GetFindString() );
    aCfg->Write( ReplaceStringEntry, m_findReplaceData->GetReplaceString() );

    // Save the find and replace string history list.
    unsigned i;
    wxString tmpHistory;
    wxString entry;     // invoke constructor outside of any loops

    for( i = 0; i < m_findStringHistoryList.GetCount() && i < FR_HISTORY_LIST_CNT; i++ )
    {
        entry.Printf( FindStringHistoryEntry, i );
        aCfg->Write( entry, m_findStringHistoryList[ i ] );
    }

    for( i = 0; i < m_replaceStringHistoryList.GetCount() && i < FR_HISTORY_LIST_CNT; i++ )
    {
        entry.Printf( ReplaceStringHistoryEntry, i );
        aCfg->Write( entry, m_replaceStringHistoryList[ i ] );
    }

    // Save template fieldnames
    STRING_FORMATTER sf;

    m_TemplateFieldNames.Format( &sf, 0 );

    printf("saving formatted template fieldnames:'%s'\n", sf.GetString().c_str() );

    wxString record = FROM_UTF8( sf.GetString().c_str() );
    record.Replace( wxT("\n"), wxT(""), true );   // strip all newlines
    record.Replace( wxT("  "), wxT(" "), true );  // double space to single

    aCfg->Write( FieldNamesEntry, record );
}


void LIB_EDIT_FRAME::LoadSettings( wxConfigBase* aCfg )
{
    EDA_DRAW_FRAME::LoadSettings( aCfg );

    wxConfigPathChanger cpc( aCfg, m_configPath );

    EDA_COLOR_T itmp = ColorByName( aCfg->Read( libeditdrawBgColorEntry, wxT("WHITE") ) );
    SetDrawBgColor( itmp );

    wxString pro_dir = Prj().GetProjectFullName();

    m_lastLibExportPath = aCfg->Read( lastLibExportPathEntry, pro_dir );
    m_lastLibImportPath = aCfg->Read( lastLibImportPathEntry, pro_dir );

    SetDefaultLineThickness( aCfg->Read( DefaultDrawLineWidthEntry, DEFAULTDRAWLINETHICKNESS ) );
    SetDefaultPinLength( aCfg->Read( DefaultPinLengthEntry, DEFAULTPINLENGTH ) );
    m_textPinNumDefaultSize = aCfg->Read( defaultPinNumSizeEntry, DEFAULTPINNUMSIZE );
    m_textPinNameDefaultSize = aCfg->Read( defaultPinNameSizeEntry, DEFAULTPINNAMESIZE );
}


void LIB_EDIT_FRAME::SaveSettings( wxConfigBase* aCfg )
{
    EDA_DRAW_FRAME::SaveSettings( aCfg );

    wxConfigPathChanger cpc( aCfg, m_configPath );

    aCfg->Write( libeditdrawBgColorEntry, ColorGetName( GetDrawBgColor() ) );
    aCfg->Write( lastLibExportPathEntry, m_lastLibExportPath );
    aCfg->Write( lastLibImportPathEntry, m_lastLibImportPath );
    aCfg->Write( DefaultPinLengthEntry, (long) GetDefaultPinLength() );
    aCfg->Write( defaultPinNumSizeEntry, (long) m_textPinNumDefaultSize );
    aCfg->Write( defaultPinNameSizeEntry, (long) m_textPinNameDefaultSize );
}

void LIB_EDIT_FRAME::OnPreferencesOptions( wxCommandEvent& event )
{
    wxArrayString units;
    GRIDS grid_list = GetScreen()->GetGrids();

    DIALOG_LIBEDIT_OPTIONS dlg( this );

    dlg.SetGridSizes( grid_list, GetScreen()->GetGridId() );
    dlg.SetLineWidth( GetDefaultLineThickness() );
    dlg.SetPinLength( GetDefaultPinLength() );
    dlg.SetPinNumSize( m_textPinNumDefaultSize );
    dlg.SetPinNameSize( m_textPinNameDefaultSize );

    dlg.SetShowGrid( IsGridVisible() );
    dlg.Layout();
    dlg.Fit();

    if( dlg.ShowModal() == wxID_CANCEL )
        return;

    wxRealPoint  gridsize = grid_list[ (size_t) dlg.GetGridSelection() ].m_Size;
    m_LastGridSizeId = GetScreen()->SetGrid( gridsize );

    SetDefaultLineThickness( dlg.GetLineWidth() );
    SetDefaultPinLength( dlg.GetPinLength() );
    m_textPinNumDefaultSize = dlg.GetPinNumSize();
    m_textPinNameDefaultSize = dlg.GetPinNameSize();
    SetGridVisibility( dlg.GetShowGrid() );

    SaveSettings( config() );  // save values shared by eeschema applications.

    m_canvas->Refresh( true );
}
<|MERGE_RESOLUTION|>--- conflicted
+++ resolved
@@ -410,13 +410,10 @@
             AddTemplateFieldName( fld );
         }
     }
-<<<<<<< HEAD
 */
-=======
 
     SaveSettings( config() );  // save values shared by eeschema applications.
 
->>>>>>> 0cf334a0
     m_canvas->Refresh( true );
 }
 
