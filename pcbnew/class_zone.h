/*
 * This program source code file is part of KiCad, a free EDA CAD application.
 *
 * Copyright (C) 2015 Jean-Pierre Charras, jp.charras at wanadoo.fr
 * Copyright (C) 1992-2015 KiCad Developers, see AUTHORS.txt for contributors.
 *
 * This program is free software; you can redistribute it and/or
 * modify it under the terms of the GNU General Public License
 * as published by the Free Software Foundation; either version 2
 * of the License, or (at your option) any later version.
 *
 * This program is distributed in the hope that it will be useful,
 * but WITHOUT ANY WARRANTY; without even the implied warranty of
 * MERCHANTABILITY or FITNESS FOR A PARTICULAR PURPOSE.  See the
 * GNU General Public License for more details.
 *
 * You should have received a copy of the GNU General Public License
 * along with this program; if not, you may find one here:
 * http://www.gnu.org/licenses/old-licenses/gpl-2.0.html
 * or you may search the http://www.gnu.org website for the version 2 license,
 * or you may write to the Free Software Foundation, Inc.,
 * 51 Franklin Street, Fifth Floor, Boston, MA  02110-1301, USA
 */

/**
 * @file class_zone.h
 * @brief Classes to handle copper zones
 */

#ifndef CLASS_ZONE_H_
#define CLASS_ZONE_H_


#include <vector>
#include <gr_basic.h>
#include <class_board_item.h>
#include <class_board_connected_item.h>
#include <layers_id_colors_and_visibility.h>
#include <PolyLine.h>
#include <geometry/shape_poly_set.h>
#include <class_zone_settings.h>


class EDA_RECT;
class LINE_READER;
class EDA_DRAW_PANEL;
class PCB_EDIT_FRAME;
class BOARD;
class ZONE_CONTAINER;
class MSG_PANEL_ITEM;


/**
 * Struct SEGMENT
 * is a simple container used when filling areas with segments
 */
struct SEGMENT
{
    wxPoint m_Start;        // starting point of a segment
    wxPoint m_End;          // ending point of a segment

    SEGMENT() {}

    SEGMENT( const wxPoint& aStart, const wxPoint& aEnd )
    {
        m_Start = aStart;
        m_End = aEnd;
    }
};


/**
 * Class ZONE_CONTAINER
 * handles a list of polygons defining a copper zone.
 * A zone is described by a main polygon, a time stamp, a layer, and a net name.
 * Other polygons inside the main polygon are holes in the zone.
 */
class ZONE_CONTAINER : public BOARD_CONNECTED_ITEM
{
public:

    /**
     * Zone hatch styles
     */
    typedef enum HATCH_STYLE { NO_HATCH, DIAGONAL_FULL, DIAGONAL_EDGE } HATCH_STYLE;

    ZONE_CONTAINER( BOARD* parent );

    ZONE_CONTAINER( const ZONE_CONTAINER& aZone );
    ZONE_CONTAINER& operator=( const ZONE_CONTAINER &aOther );

    ~ZONE_CONTAINER();

    /**
     * Function GetPosition
     *
     * Returns a reference to the first corner of the polygon set.
     *
     * \warning The implementation of this function relies on the fact that wxPoint and VECTOR2I
     * have the same layout. If you intend to use the returned reference directly, please note
     * that you are _only_ allowed to use members x and y. Any use on anything that is not one of
     * these members will have undefined behaviour.
     *
     * @return a wxPoint, position of the first point of the outline
     */
    const wxPoint& GetPosition() const override;
    void SetPosition( const wxPoint& aPos ) override {}

    /**
     * Function SetPriority
     * @param aPriority = the priority level
     */
    void SetPriority( unsigned aPriority ) { m_priority = aPriority; }

    /**
     * Function GetPriority
     * @return the priority level of this zone
     */
    unsigned GetPriority() const { return m_priority; }

    void GetMsgPanelInfo( std::vector< MSG_PANEL_ITEM >& aList ) override;

    /**
     * Function Draw
     * Draws the zone outline.
     * @param panel = current Draw Panel
     * @param DC = current Device Context
     * @param aDrawMode = GR_OR, GR_XOR, GR_COPY ..
     * @param offset = Draw offset (usually wxPoint(0,0))
     */
    void Draw( EDA_DRAW_PANEL* panel,
               wxDC*           DC,
               GR_DRAWMODE     aDrawMode,
               const wxPoint&  offset = ZeroOffset ) override;

    /**
     * Function DrawDrawFilledArea
     * Draws the filled  area for this zone (polygon list .m_FilledPolysList)
     * @param panel = current Draw Panel
     * @param DC = current Device Context
     * @param offset = Draw offset (usually wxPoint(0,0))
     * @param aDrawMode = GR_OR, GR_XOR, GR_COPY ..
     */
    void DrawFilledArea( EDA_DRAW_PANEL* panel,
                         wxDC*           DC,
                         GR_DRAWMODE     aDrawMode,
                         const wxPoint&  offset = ZeroOffset );

    /**
     * Function DrawWhileCreateOutline
     * Draws the zone outline when it is created.
     * The moving edges are in XOR graphic mode, old segment in draw_mode graphic mode
     * (usually GR_OR).  The closing edge has its own shape.
     * @param panel = current Draw Panel
     * @param DC = current Device Context
     * @param draw_mode = draw mode: OR, XOR ..
     */
    void DrawWhileCreateOutline( EDA_DRAW_PANEL* panel, wxDC* DC,
                                 GR_DRAWMODE draw_mode = GR_OR );

    /** Function GetBoundingBox (virtual)
     * @return an EDA_RECT that is the bounding box of the zone outline
     */
    const EDA_RECT GetBoundingBox() const override;

    int GetClearance( BOARD_CONNECTED_ITEM* aItem = NULL ) const override;

    /**
     * Function TestForCopperIslandAndRemoveInsulatedIslands
     * Remove insulated copper islands found in m_FilledPolysList.
     * @param aPcb = the board to analyze
     */
    void TestForCopperIslandAndRemoveInsulatedIslands( BOARD* aPcb );

    /**
     * Function IsOnCopperLayer
     * @return true if this zone is on a copper layer, false if on a technical layer
     */
    bool IsOnCopperLayer() const
    {
        return  IsCopperLayer( GetLayer() );
    }

    /// How to fill areas: 0 = use filled polygons, 1 => fill with segments.
    void SetFillMode( int aFillMode )                   { m_FillMode = aFillMode; }
    int GetFillMode() const                             { return m_FillMode; }

    void SetThermalReliefGap( int aThermalReliefGap )   { m_ThermalReliefGap = aThermalReliefGap; }
    int GetThermalReliefGap( D_PAD* aPad = NULL ) const;

    void SetThermalReliefCopperBridge( int aThermalReliefCopperBridge )
    {
        m_ThermalReliefCopperBridge = aThermalReliefCopperBridge;
    }
    int GetThermalReliefCopperBridge( D_PAD* aPad = NULL ) const;

    void SetArcSegmentCount( int aArcSegCount ) { m_ArcToSegmentsCount = aArcSegCount; }
    int GetArcSegmentCount() const { return m_ArcToSegmentsCount; }

    bool IsFilled() const { return m_IsFilled; }
    void SetIsFilled( bool isFilled ) { m_IsFilled = isFilled; }

    int GetZoneClearance() const { return m_ZoneClearance; }
    void SetZoneClearance( int aZoneClearance ) { m_ZoneClearance = aZoneClearance; }

    ZoneConnection GetPadConnection( D_PAD* aPad = NULL ) const;
    void SetPadConnection( ZoneConnection aPadConnection ) { m_PadConnection = aPadConnection; }

    int GetMinThickness() const { return m_ZoneMinThickness; }
    void SetMinThickness( int aMinThickness ) { m_ZoneMinThickness = aMinThickness; }

    int GetSelectedCorner() const
    {
        // Transform relative indices to global index
        int globalIndex;
        m_Poly->GetGlobalIndex( *m_CornerSelection, globalIndex );

        return globalIndex;
    }

    void SetSelectedCorner( int aCorner )
    {
<<<<<<< HEAD
        if( m_CornerSelection == nullptr )
            m_CornerSelection = new SHAPE_POLY_SET::VERTEX_INDEX;

        // Convert global to relative indices
        assert( m_Poly->GetRelativeIndices( aCorner, m_CornerSelection ) );
=======
        SHAPE_POLY_SET::VERTEX_INDEX selectedCorner;

        // If the global index of the corner is correct, assign it to m_CornerSelection
        if( m_Poly->GetRelativeIndices( aCorner, m_CornerSelection ) )
        {
            if( m_CornerSelection == nullptr )
                m_CornerSelection = new SHAPE_POLY_SET::VERTEX_INDEX;

            *m_CornerSelection = selectedCorner;
        }
>>>>>>> 079c4f5a
    }

    ///
    // Like HitTest but selects the current corner to be operated on
    void SetSelectedCorner( const wxPoint& aPosition );

    int GetLocalFlags() const { return m_localFlgs; }
    void SetLocalFlags( int aFlags ) { m_localFlgs = aFlags; }

    std::vector <SEGMENT>& FillSegments() { return m_FillSegmList; }
    const std::vector <SEGMENT>& FillSegments() const { return m_FillSegmList; }

    SHAPE_POLY_SET* Outline() { return m_Poly; }
    const SHAPE_POLY_SET* Outline() const { return const_cast< SHAPE_POLY_SET* >( m_Poly ); }

    void SetOutline( SHAPE_POLY_SET* aOutline ) { m_Poly = aOutline; }

    /**
     * Function HitTest
     * tests if a point is near an outline edge or a corner of this zone.
     * @param aPosition the wxPoint to test
     * @return bool - true if a hit, else false
     */
    virtual bool HitTest( const wxPoint& aPosition ) const override;

    /**
     * Function HitTest
     * tests if a point is inside the zone area, i.e. inside the main outline
     * and outside holes.
     * @param aPosition : the wxPoint to test
     * @return bool - true if a hit, else false
     */
    bool HitTestInsideZone( const wxPoint& aPosition ) const
    {
        return m_Poly->Contains( VECTOR2I( aPosition ), 0 );
    }

    /**
     * Function HitTestFilledArea
     * tests if the given wxPoint is within the bounds of a filled area of this zone.
     * @param aRefPos A wxPoint to test
     * @return bool - true if a hit, else false
     */
    bool HitTestFilledArea( const wxPoint& aRefPos ) const;

     /**
     * Function TransformSolidAreasShapesToPolygonSet
     * Convert solid areas full shapes to polygon set
     * (the full shape is the polygon area with a thick outline)
     * Used in 3D view
     * Arcs (ends of segments) are approximated by segments
     * @param aCornerBuffer = a buffer to store the polygons
     * @param aCircleToSegmentsCount = the number of segments to approximate a circle
     * @param aCorrectionFactor = the correction to apply to arcs radius to roughly
     * keep arc radius when approximated by segments
     */
    void TransformSolidAreasShapesToPolygonSet( SHAPE_POLY_SET& aCornerBuffer,
                                                int             aCircleToSegmentsCount,
                                                double          aCorrectionFactor ) const;
    /**
     * Function BuildFilledSolidAreasPolygons
     * Build the filled solid areas data from real outlines (stored in m_Poly)
     * The solid areas can be more than one on copper layers, and do not have holes
      ( holes are linked by overlapping segments to the main outline)
     * in order to have drawable (and plottable) filled polygons
     * @return true if OK, false if the solid polygons cannot be built
     * @param aPcb: the current board (can be NULL for non copper zones)
     * @param aCornerBuffer: A reference to a buffer to store polygon corners, or NULL
     * if NULL (default:
     * - m_FilledPolysList is used to store solid areas polygons.
     * - on copper layers, tracks and other items shapes of other nets are
     * removed from solid areas
     * if not null:
     * Only the zone outline (with holes, if any) is stored in aOutlineBuffer
     * with holes linked. Therefore only one polygon is created
     *
     * When aOutlineBuffer is not null, his function calls
     * AddClearanceAreasPolygonsToPolysList() to add holes for pads and tracks
     * and other items not in net.
     */
    bool BuildFilledSolidAreasPolygons( BOARD* aPcb, SHAPE_POLY_SET* aOutlineBuffer = NULL );

    /**
     * Function AddClearanceAreasPolygonsToPolysList
     * Add non copper areas polygons (pads and tracks with clearance)
     * to a filled copper area
     * used in BuildFilledSolidAreasPolygons when calculating filled areas in a zone
     * Non copper areas are pads and track and their clearance area
     * The filled copper area must be computed before
     * BuildFilledSolidAreasPolygons() call this function just after creating the
     *  filled copper area polygon (without clearance areas
     * @param aPcb: the current board
     * _NG version uses SHAPE_POLY_SET instead of Boost.Polygon
     */
    void AddClearanceAreasPolygonsToPolysList( BOARD* aPcb );
    void AddClearanceAreasPolygonsToPolysList_NG( BOARD* aPcb );


     /**
     * Function TransformOutlinesShapeWithClearanceToPolygon
     * Convert the outlines shape to a polygon with no holes
     * inflated (optional) by max( aClearanceValue, the zone clearance)
     * (holes are linked to external outline by overlapping segments)
     * Used in filling zones calculations
     * Circles (vias) and arcs (ends of tracks) are approximated by segments
     * @param aCornerBuffer = a buffer to store the polygon
     * @param aMinClearanceValue = the min clearance around outlines
     * @param aUseNetClearance = true to use a clearance which is the max value between
     *          aMinClearanceValue and the net clearance
     *          false to use aMinClearanceValue only
     * if both aMinClearanceValue = 0 and aUseNetClearance = false: create the zone outline polygon.
     */
    void TransformOutlinesShapeWithClearanceToPolygon( SHAPE_POLY_SET& aCornerBuffer,
                                                        int aMinClearanceValue,
                                                        bool aUseNetClearance );
    /**
     * Function HitTestForCorner
     * tests if the given wxPoint is near a corner.
     * @param  refPos     is the wxPoint to test.
     * @param  aCornerHit [out] is the index of the closest vertex found, useless when return
     *                    value is false.
     * @return true if some corner was found to be closer to refPos than aClearance; false
     *              otherwise.
<<<<<<< HEAD
     */
    bool HitTestForCorner( const wxPoint& refPos, SHAPE_POLY_SET::VERTEX_INDEX& aCornerHit ) const;

    /**
     * Function HitTestForCorner
     * tests if the given wxPoint is near a corner.
     * @param  refPos     is the wxPoint to test.
     * @return true if some corner was found to be closer to refPos than aClearance; false
     *              otherwise.
     */
    bool HitTestForCorner( const wxPoint& refPos ) const;
=======
     */
    bool HitTestForCorner( const wxPoint& refPos, SHAPE_POLY_SET::VERTEX_INDEX& aCornerHit ) const;

    /**
     * Function HitTestForCorner
     * tests if the given wxPoint is near a corner.
     * @param  refPos     is the wxPoint to test.
     * @return true if some corner was found to be closer to refPos than aClearance; false
     *              otherwise.
     */
    bool HitTestForCorner( const wxPoint& refPos ) const;

    /**
     * Function HitTestForEdge
     * tests if the given wxPoint is near a segment defined by 2 corners.
     * @param  refPos     is the wxPoint to test.
     * @param  aCornerHit [out] is the index of the closest vertex found, useless when return
     *                    value is false.
     * @return true if some edge was found to be closer to refPos than aClearance.
     */
    bool HitTestForEdge( const wxPoint& refPos, SHAPE_POLY_SET::VERTEX_INDEX& aCornerHit ) const;
>>>>>>> 079c4f5a

    /**
     * Function HitTestForEdge
     * tests if the given wxPoint is near a segment defined by 2 corners.
     * @param  refPos     is the wxPoint to test.
<<<<<<< HEAD
     * @param  aCornerHit [out] is the index of the closest vertex found, useless when return
     *                    value is false.
     * @return true if some edge was found to be closer to refPos than aClearance.
     */
    bool HitTestForEdge( const wxPoint& refPos, SHAPE_POLY_SET::VERTEX_INDEX& aCornerHit ) const;

    /**
     * Function HitTestForEdge
     * tests if the given wxPoint is near a segment defined by 2 corners.
     * @param  refPos     is the wxPoint to test.
     * @return true if some edge was found to be closer to refPos than aClearance.
     */
=======
     * @return true if some edge was found to be closer to refPos than aClearance.
     */
>>>>>>> 079c4f5a
    bool HitTestForEdge( const wxPoint& refPos ) const;

    /** @copydoc BOARD_ITEM::HitTest(const EDA_RECT& aRect,
     *                               bool aContained = true, int aAccuracy ) const
     */
    bool HitTest( const EDA_RECT& aRect, bool aContained = true, int aAccuracy = 0 ) const override;

    /**
     * Function FillZoneAreasWithSegments
     *  Fill sub areas in a zone with segments with m_ZoneMinThickness width
     * A scan is made line per line, on the whole filled areas, with a step of m_ZoneMinThickness.
     * all intersecting points with the horizontal infinite line and polygons to fill are calculated
     * a list of SEGZONE items is built, line per line
     * @return true if success, false on error
     */
    bool FillZoneAreasWithSegments();

    /**
     * Function UnFill
     * Removes the zone filling
     * @return true if a previous filling is removed, false if no change
     * (when no filling found)
     */
    bool UnFill();

    /* Geometric transformations: */

    /**
     * Function Move
     * Move the outlines
     * @param offset = moving vector
     */
    void Move( const wxPoint& offset ) override;

    /**
     * Function MoveEdge
     * Move the outline Edge
     * @param offset = moving vector
     * @param aEdge = start point of the outline edge
     */
    void MoveEdge( const wxPoint& offset, int aEdge );

    /**
     * Function Rotate
     * Move the outlines
     * @param centre = rot centre
     * @param angle = in 0.1 degree
     */
    void Rotate( const wxPoint& centre, double angle ) override;

    /**
     * Function Flip
     * Flip this object, i.e. change the board side for this object
     * (like Mirror() but changes layer)
     * @param aCentre - the rotation point.
     */
    virtual void Flip( const wxPoint& aCentre ) override;

    /**
     * Function Mirror
     * Mirror the outlines , relative to a given horizontal axis
     * the layer is not changed
     * @param mirror_ref = vertical axis position
     */
    void Mirror( const wxPoint& mirror_ref );

    /**
     * Function GetClass
     * returns the class name.
     * @return wxString
     */
    wxString GetClass() const override
    {
        return wxT( "ZONE_CONTAINER" );
    }

    /** Access to m_Poly parameters
     */


    int GetNumCorners( void ) const
    {
        return m_Poly->TotalVertices();
    }

    /**
     * Function Iterate
     * returns an iterator to visit all points of the zone's main outline without holes.
     * @return SHAPE_POLY_SET::ITERATOR - an iterator to visit the zone vertices without holes.
     */
    SHAPE_POLY_SET::ITERATOR Iterate()
    {
        return m_Poly->Iterate();
    }

    /**
     * Function IterateWithHoles
     * returns an iterator to visit all points of the zone's main outline with holes.
     * @return SHAPE_POLY_SET::ITERATOR - an iterator to visit the zone vertices with holes.
     */
    SHAPE_POLY_SET::ITERATOR IterateWithHoles()
    {
        return m_Poly->IterateWithHoles();
    }

    /**
<<<<<<< HEAD
     * Function IterateWithHoles
=======
     * Function CIterateWithHoles
>>>>>>> 079c4f5a
     * returns an iterator to visit all points of the zone's main outline with holes.
     * @return SHAPE_POLY_SET::ITERATOR - an iterator to visit the zone vertices with holes.
     */
    SHAPE_POLY_SET::CONST_ITERATOR CIterateWithHoles() const
    {
        return m_Poly->CIterateWithHoles();
    }

    void RemoveAllContours( void )
    {
        m_Poly->RemoveAllContours();
    }

    const VECTOR2I& GetCornerPosition( int aCornerIndex ) const
    {
        SHAPE_POLY_SET::VERTEX_INDEX index;

        // Convert global to relative indices
        assert( m_Poly->GetRelativeIndices( aCornerIndex, &index ) );

        return m_Poly->CVertex( index );
    }

    void SetCornerPosition( int aCornerIndex, wxPoint new_pos )
    {
        SHAPE_POLY_SET::VERTEX_INDEX relativeIndices;

        // Convert global to relative indices
        assert( m_Poly->GetRelativeIndices( aCornerIndex, &relativeIndices ) );

        m_Poly->Vertex( relativeIndices ).x = new_pos.x;
        m_Poly->Vertex( relativeIndices ).y = new_pos.y;
<<<<<<< HEAD
    }

    /**
     * Function NewHole
     * creates a new hole on the zone; i.e., a new contour on the zone's outline.
     */
    void NewHole()
    {
        m_Poly->NewHole();
    }

    /**
     * Function AppendCorner
     * @param position          is the position of the new corner.
     * @param aAllowDuplication is a flag to indicate whether it is allowed to add this corner
     *                          even if it is duplicated.
     */
    void AppendCorner( wxPoint position, bool aAllowDuplication = false )
    {
        if( m_Poly->OutlineCount() == 0 )
            m_Poly->NewOutline();

        m_Poly->Append( position.x, position.y, -1, -1, aAllowDuplication );
    }

    HATCH_STYLE GetHatchStyle() const
    {
        return m_hatchStyle;
    }

    void SetHatchStyle( HATCH_STYLE aStyle )
    {
=======
    }

    /**
     * Function NewHole
     * creates a new hole on the zone; i.e., a new contour on the zone's outline.
     */
    void NewHole()
    {
        m_Poly->NewHole();
    }

    /**
     * Function AppendCorner
     * @param position          is the position of the new corner.
     * @param aAllowDuplication is a flag to indicate whether it is allowed to add this corner
     *                          even if it is duplicated.
     */
    void AppendCorner( wxPoint position, bool aAllowDuplication = false )
    {
        if( m_Poly->OutlineCount() == 0 )
            m_Poly->NewOutline();

        m_Poly->Append( position.x, position.y, -1, -1, aAllowDuplication );
    }

    HATCH_STYLE GetHatchStyle() const
    {
        return m_hatchStyle;
    }

    void SetHatchStyle( HATCH_STYLE aStyle )
    {
>>>>>>> 079c4f5a
        m_hatchStyle = aStyle;
    }

    /**
     * Function IsSame
     * tests if 2 zones are equivalent:
     * 2 zones are equivalent if they have same parameters and same outlines
     * info, filling is not taken into account
     * @param aZoneToCompare = zone to compare with "this"
     */
    bool IsSame( const ZONE_CONTAINER &aZoneToCompare );

   /**
     * Function ClearFilledPolysList
     * clears the list of filled polygons.
     */
    void ClearFilledPolysList()
    {
        m_FilledPolysList.RemoveAllContours();
    }

   /**
     * Function GetFilledPolysList
     * returns a reference to the list of filled polygons.
     * @return Reference to the list of filled polygons.
     */
    const SHAPE_POLY_SET& GetFilledPolysList() const
    {
        return m_FilledPolysList;
    }

   /**
     * Function AddFilledPolysList
     * sets the list of filled polygons.
     */
    void AddFilledPolysList( SHAPE_POLY_SET& aPolysList )
    {
        m_FilledPolysList = aPolysList;
    }

    /**
     * Function GetSmoothedPoly
     * returns a pointer to the corner-smoothed version of
     * m_Poly if it exists, otherwise it returns m_Poly.
     * @return SHAPE_POLY_SET* - pointer to the polygon.
     */
    SHAPE_POLY_SET* GetSmoothedPoly() const
    {
        if( m_smoothedPoly )
            return m_smoothedPoly;
        else
            return m_Poly;
    };

    void SetCornerSmoothingType( int aType ) { m_cornerSmoothingType = aType; };

    int  GetCornerSmoothingType() const { return m_cornerSmoothingType; };

    void SetCornerRadius( unsigned int aRadius );

    unsigned int GetCornerRadius() const { return m_cornerRadius; };

    void AddPolygon( std::vector< wxPoint >& aPolygon );

    void AddFilledPolygon( SHAPE_POLY_SET& aPolygon )
    {
        m_FilledPolysList.Append( aPolygon );
    }

    void AddFillSegments( std::vector< SEGMENT >& aSegments )
    {
        m_FillSegmList.insert( m_FillSegmList.end(), aSegments.begin(), aSegments.end() );
    }

    virtual wxString GetSelectMenuText() const override;

    virtual BITMAP_DEF GetMenuImage() const override { return  add_zone_xpm; }

    virtual EDA_ITEM* Clone() const override;

    /**
     * Accessors to parameters used in Keepout zones:
     */
    bool GetIsKeepout() const { return m_isKeepout; }
    bool GetDoNotAllowCopperPour() const { return m_doNotAllowCopperPour; }
    bool GetDoNotAllowVias() const { return m_doNotAllowVias; }
    bool GetDoNotAllowTracks() const { return m_doNotAllowTracks; }

    void SetIsKeepout( bool aEnable ) { m_isKeepout = aEnable; }
    void SetDoNotAllowCopperPour( bool aEnable ) { m_doNotAllowCopperPour = aEnable; }
    void SetDoNotAllowVias( bool aEnable ) { m_doNotAllowVias = aEnable; }
    void SetDoNotAllowTracks( bool aEnable ) { m_doNotAllowTracks = aEnable; }

    /**
     * Hatch related methods
     */

    /**
     * Function GetHatchPitch
     * @return int - the zone hatch pitch in iu.
     */
    int GetHatchPitch() const;

    /**
     * Function GetDefaultHatchPitchMils
     * @return int - the default hatch pitch in mils.
     *
     * \todo This value is hardcoded, but it should be user configurable.
     */
    static int GetDefaultHatchPitchMils() { return 20; }

    /**
     * Function SetHatch
     * sets all hatch parameters for the zone.
     * @param  aHatchStyle   is the style of the hatch, specified as one of HATCH_STYLE possible
     *                       values.
     * @param  aHatchPitch   is the hatch pitch in iu.
     * @param  aRebuildHatch is a flag to indicate whether to re-hatch after having set the
     *                       previous parameters
     */
    void SetHatch( int aHatchStyle, int aHatchPitch, bool aRebuildHatch );

    /**
     * Function SetHatchPitch
     * sets the hatch pitch parameter for the zone.
     * @param  aPitch is the hatch pitch in iu.
     */
    void SetHatchPitch( int aPitch );

    /**
     * Function UnHatch
     * clears the zone's hatch.
     */
    void   UnHatch();

    /**
     * Function Hatch
     * computes the hatch lines depending on the hatch parameters and stores it in the zone's
     * attribute m_HatchLines.
     */
    void   Hatch();


#if defined(DEBUG)
    virtual void Show( int nestLevel, std::ostream& os ) const override { ShowDummy( os ); }
#endif



private:
    void buildFeatureHoleList( BOARD* aPcb, SHAPE_POLY_SET& aFeatures );

    SHAPE_POLY_SET*       m_Poly;                ///< Outline of the zone.
    SHAPE_POLY_SET*       m_smoothedPoly;        // Corner-smoothed version of m_Poly
    int                   m_cornerSmoothingType;
    unsigned int          m_cornerRadius;

    /* Priority: when a zone outline is inside and other zone, if its priority is higher
     * the other zone priority, it will be created inside.
     * if priorities are equal, a DRC error is set
     */
    unsigned              m_priority;

    /* A zone outline can be a keepout zone.
     * It will be never filled, and DRC should test for pads, tracks and vias
     */
    bool                  m_isKeepout;

    /* For keepout zones only:
     * what is not allowed inside the keepout ( pads, tracks and vias )
     */
    bool                  m_doNotAllowCopperPour;
    bool                  m_doNotAllowVias;
    bool                  m_doNotAllowTracks;

    ZoneConnection        m_PadConnection;
    int                   m_ZoneClearance;           ///< Clearance value in internal units.
    int                   m_ZoneMinThickness;        ///< Minimum thickness value in filled areas.

    /** The number of segments to convert a circle to a polygon.  Valid values are
        #ARC_APPROX_SEGMENTS_COUNT_LOW_DEF or #ARC_APPROX_SEGMENTS_COUNT_HIGHT_DEF. */
    int                   m_ArcToSegmentsCount;

    /** True when a zone was filled, false after deleting the filled areas. */
    bool                  m_IsFilled;

    ///< Width of the gap in thermal reliefs.
    int                   m_ThermalReliefGap;

    ///< Width of the copper bridge in thermal reliefs.
    int                   m_ThermalReliefCopperBridge;


    /// How to fill areas: 0 => use filled polygons, 1 => fill with segments.
    int                   m_FillMode;

    /// The index of the corner being moved or nullptr if no corner is selected.
    SHAPE_POLY_SET::VERTEX_INDEX* m_CornerSelection;

    /// Variable used in polygon calculations.
    int                   m_localFlgs;

    /** Segments used to fill the zone (#m_FillMode ==1 ), when fill zone by segment is used.
     *  In this case the segments have #m_ZoneMinThickness width.
     */
    std::vector <SEGMENT> m_FillSegmList;

    /* set of filled polygons used to draw a zone as a filled area.
     * from outlines (m_Poly) but unlike m_Poly these filled polygons have no hole
     * (they are all in one piece)  In very simple cases m_FilledPolysList is same
     * as m_Poly.  In less simple cases (when m_Poly has holes) m_FilledPolysList is
     * a polygon equivalent to m_Poly, without holes but with extra outline segment
     * connecting "holes" with external main outline.  In complex cases an outline
     * described by m_Poly can have many filled areas
     */
    SHAPE_POLY_SET        m_FilledPolysList;

    HATCH_STYLE           m_hatchStyle;     // hatch style, see enum above
    int                   m_hatchPitch;     // for DIAGONAL_EDGE, distance between 2 hatch lines
    std::vector<SEG>      m_HatchLines;     // hatch lines

    /**
     * Union to handle conversion between references to wxPoint and to VECTOR2I.
     *
     * The function GetPosition(), that returns a reference to a wxPoint, needs some existing
     * wxPoint object that it can point to. The header of this function cannot be changed, as it
     * overrides the function from the base class BOARD_ITEM. This made sense when ZONE_CONTAINER
     * was implemented using the legacy CPolyLine class, that worked with wxPoints. However,
     * m_Poly is now a SHAPE_POLY_SET, whose corners are objects of type VECTOR2I, not wxPoint.
     * Thus, we cannot directly reference the first corner of m_Poly, so a modified version of it
     * that can be read as a wxPoint needs to be handled.
     * Taking advantage of the fact that both wxPoint and VECTOR2I have the same memory layout
     * (two integers: x, y), this union let us convert a reference to a VECTOR2I into a reference
     * to a wxPoint.
     *
     * The idea is the following: in GetPosition(), m_Poly->GetCornerPosition( 0 ) returns a
     * reference to the first corner of the polygon set. If we retrieve its memory direction, we
     * can tell the compiler to cast that pointer to a WX_VECTOR_CONVERTER pointer. We can finally
     * shape that memory layout as a wxPoint picking the wx member of the union.
     *
     * Although this solution is somewhat unstable, as it relies on the fact that the memory
     * layout is exactly the same, it is the best attempt to keep backwards compatibility while
     * using the new SHAPE_POLY_SET.
     */
    typedef union {
        wxPoint wx;
        VECTOR2I vector;
    } WX_VECTOR_CONVERTER;

    // Sanity check: assure that the conversion VECTOR2I->wxPoint using the previous union is
    // correct, making sure that the access for x and y attributes is still safe.
    static_assert(offsetof(wxPoint,x) == offsetof(VECTOR2I,x),
                  "wxPoint::x and VECTOR2I::x have different offsets");

    static_assert(offsetof(wxPoint,y) == offsetof(VECTOR2I,y),
                  "wxPoint::y and VECTOR2I::y have different offsets");

};


#endif  // CLASS_ZONE_H_<|MERGE_RESOLUTION|>--- conflicted
+++ resolved
@@ -220,13 +220,6 @@
 
     void SetSelectedCorner( int aCorner )
     {
-<<<<<<< HEAD
-        if( m_CornerSelection == nullptr )
-            m_CornerSelection = new SHAPE_POLY_SET::VERTEX_INDEX;
-
-        // Convert global to relative indices
-        assert( m_Poly->GetRelativeIndices( aCorner, m_CornerSelection ) );
-=======
         SHAPE_POLY_SET::VERTEX_INDEX selectedCorner;
 
         // If the global index of the corner is correct, assign it to m_CornerSelection
@@ -237,7 +230,6 @@
 
             *m_CornerSelection = selectedCorner;
         }
->>>>>>> 079c4f5a
     }
 
     ///
@@ -361,19 +353,6 @@
      *                    value is false.
      * @return true if some corner was found to be closer to refPos than aClearance; false
      *              otherwise.
-<<<<<<< HEAD
-     */
-    bool HitTestForCorner( const wxPoint& refPos, SHAPE_POLY_SET::VERTEX_INDEX& aCornerHit ) const;
-
-    /**
-     * Function HitTestForCorner
-     * tests if the given wxPoint is near a corner.
-     * @param  refPos     is the wxPoint to test.
-     * @return true if some corner was found to be closer to refPos than aClearance; false
-     *              otherwise.
-     */
-    bool HitTestForCorner( const wxPoint& refPos ) const;
-=======
      */
     bool HitTestForCorner( const wxPoint& refPos, SHAPE_POLY_SET::VERTEX_INDEX& aCornerHit ) const;
 
@@ -395,18 +374,6 @@
      * @return true if some edge was found to be closer to refPos than aClearance.
      */
     bool HitTestForEdge( const wxPoint& refPos, SHAPE_POLY_SET::VERTEX_INDEX& aCornerHit ) const;
->>>>>>> 079c4f5a
-
-    /**
-     * Function HitTestForEdge
-     * tests if the given wxPoint is near a segment defined by 2 corners.
-     * @param  refPos     is the wxPoint to test.
-<<<<<<< HEAD
-     * @param  aCornerHit [out] is the index of the closest vertex found, useless when return
-     *                    value is false.
-     * @return true if some edge was found to be closer to refPos than aClearance.
-     */
-    bool HitTestForEdge( const wxPoint& refPos, SHAPE_POLY_SET::VERTEX_INDEX& aCornerHit ) const;
 
     /**
      * Function HitTestForEdge
@@ -414,10 +381,6 @@
      * @param  refPos     is the wxPoint to test.
      * @return true if some edge was found to be closer to refPos than aClearance.
      */
-=======
-     * @return true if some edge was found to be closer to refPos than aClearance.
-     */
->>>>>>> 079c4f5a
     bool HitTestForEdge( const wxPoint& refPos ) const;
 
     /** @copydoc BOARD_ITEM::HitTest(const EDA_RECT& aRect,
@@ -524,11 +487,7 @@
     }
 
     /**
-<<<<<<< HEAD
-     * Function IterateWithHoles
-=======
      * Function CIterateWithHoles
->>>>>>> 079c4f5a
      * returns an iterator to visit all points of the zone's main outline with holes.
      * @return SHAPE_POLY_SET::ITERATOR - an iterator to visit the zone vertices with holes.
      */
@@ -561,7 +520,6 @@
 
         m_Poly->Vertex( relativeIndices ).x = new_pos.x;
         m_Poly->Vertex( relativeIndices ).y = new_pos.y;
-<<<<<<< HEAD
     }
 
     /**
@@ -594,40 +552,6 @@
 
     void SetHatchStyle( HATCH_STYLE aStyle )
     {
-=======
-    }
-
-    /**
-     * Function NewHole
-     * creates a new hole on the zone; i.e., a new contour on the zone's outline.
-     */
-    void NewHole()
-    {
-        m_Poly->NewHole();
-    }
-
-    /**
-     * Function AppendCorner
-     * @param position          is the position of the new corner.
-     * @param aAllowDuplication is a flag to indicate whether it is allowed to add this corner
-     *                          even if it is duplicated.
-     */
-    void AppendCorner( wxPoint position, bool aAllowDuplication = false )
-    {
-        if( m_Poly->OutlineCount() == 0 )
-            m_Poly->NewOutline();
-
-        m_Poly->Append( position.x, position.y, -1, -1, aAllowDuplication );
-    }
-
-    HATCH_STYLE GetHatchStyle() const
-    {
-        return m_hatchStyle;
-    }
-
-    void SetHatchStyle( HATCH_STYLE aStyle )
-    {
->>>>>>> 079c4f5a
         m_hatchStyle = aStyle;
     }
 
