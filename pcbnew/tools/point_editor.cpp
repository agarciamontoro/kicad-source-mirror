/*
 * This program source code file is part of KiCad, a free EDA CAD application.
 *
 * Copyright (C) 2013-2017 CERN
 * @author Maciej Suminski <maciej.suminski@cern.ch>
 *
 * This program is free software; you can redistribute it and/or
 * modify it under the terms of the GNU General Public License
 * as published by the Free Software Foundation; either version 2
 * of the License, or (at your option) any later version.
 *
 * This program is distributed in the hope that it will be useful,
 * but WITHOUT ANY WARRANTY; without even the implied warranty of
 * MERCHANTABILITY or FITNESS FOR A PARTICULAR PURPOSE.  See the
 * GNU General Public License for more details.
 *
 * You should have received a copy of the GNU General Public License
 * along with this program; if not, you may find one here:
 * http://www.gnu.org/licenses/old-licenses/gpl-2.0.html
 * or you may search the http://www.gnu.org website for the version 2 license,
 * or you may write to the Free Software Foundation, Inc.,
 * 51 Franklin Street, Fifth Floor, Boston, MA  02110-1301, USA
 */

#include <functional>
using namespace std::placeholders;

#include <tool/tool_manager.h>
#include <view/view_controls.h>
#include <gal/graphics_abstraction_layer.h>
#include <geometry/seg.h>
#include <confirm.h>

#include "common_actions.h"
#include "selection_tool.h"
#include "point_editor.h"
#include <board_commit.h>

#include <wxPcbStruct.h>
#include <class_edge_mod.h>
#include <class_dimension.h>
#include <class_zone.h>
#include <class_board.h>
#include <class_module.h>

// Few constants to avoid using bare numbers for point indices
enum SEG_POINTS
{
    SEG_START, SEG_END
};

enum ARC_POINTS
{
    ARC_CENTER, ARC_START, ARC_END
};

enum CIRCLE_POINTS
{
    CIRC_CENTER, CIRC_END
};

enum DIMENSION_POINTS
{
    DIM_CROSSBARO,
    DIM_CROSSBARF,
    DIM_FEATUREGO,
    DIM_FEATUREDO,
};


class EDIT_POINTS_FACTORY
{
public:
    static std::shared_ptr<EDIT_POINTS> Make( EDA_ITEM* aItem, KIGFX::GAL* aGal )
    {
        std::shared_ptr<EDIT_POINTS> points = std::make_shared<EDIT_POINTS>( aItem );

        // Generate list of edit points basing on the item type
        switch( aItem->Type() )
        {
            case PCB_LINE_T:
            case PCB_MODULE_EDGE_T:
            {
                const DRAWSEGMENT* segment = static_cast<const DRAWSEGMENT*>( aItem );

                switch( segment->GetShape() )
                {
                case S_SEGMENT:
                    points->AddPoint( segment->GetStart() );
                    points->AddPoint( segment->GetEnd() );
                    break;

                case S_ARC:
                    points->AddPoint( segment->GetCenter() );
                    points->AddPoint( segment->GetArcStart() );
                    points->AddPoint( segment->GetArcEnd() );

                    // Set constraints
                    // Arc end has to stay at the same radius as the start
                    points->Point( ARC_END ).SetConstraint( new EC_CIRCLE( points->Point( ARC_END ),
                                                                           points->Point( ARC_CENTER ),
                                                                           points->Point( ARC_START ) ) );
                    break;

                case S_CIRCLE:
                    points->AddPoint( segment->GetCenter() );
                    points->AddPoint( segment->GetEnd() );
                    break;

                default:        // suppress warnings
                    break;
                }

                break;
            }

            case PCB_ZONE_AREA_T:
            {
                const SHAPE_POLY_SET* outline;
                outline = static_cast<const ZONE_CONTAINER*>( aItem )->Outline();

                int cornersCount = outline->TotalVertices();

                SHAPE_POLY_SET::CONST_ITERATOR iterator;

                for( iterator = outline->CIterateWithHoles(); iterator; iterator++ )
                {
                    points->AddPoint( *iterator );

                    if( iterator.IsEndContour() )
                        points->AddBreak();
                }

                // Lines have to be added after creating edit points,
                // as they use EDIT_POINT references
                for( int i = 0; i < cornersCount - 1; ++i )
                {
                    if( points->IsContourEnd( i ) )
                    {
                        points->AddLine( points->Point( i ),
                                         points->Point( points->GetContourStartIdx( i ) ) );
                    }
                    else
                    {
                        points->AddLine( points->Point( i ), points->Point( i + 1 ) );
                    }

                    points->Line( i ).SetConstraint( new EC_SNAPLINE( points->Line( i ),
                            std::bind( &KIGFX::GAL::GetGridPoint, aGal, _1 ) ) );
                }

                // The last missing line, connecting the last and the first polygon point
                points->AddLine( points->Point( cornersCount - 1 ),
                                 points->Point( points->GetContourStartIdx( cornersCount - 1 ) ) );

                points->Line( points->LinesSize() - 1 ).SetConstraint(
                        new EC_SNAPLINE( points->Line( points->LinesSize() - 1 ),
                        std::bind( &KIGFX::GAL::GetGridPoint, aGal, _1 ) ) );
                break;
            }

            case PCB_DIMENSION_T:
            {
                const DIMENSION* dimension = static_cast<const DIMENSION*>( aItem );

                points->AddPoint( dimension->m_crossBarO );
                points->AddPoint( dimension->m_crossBarF );
                points->AddPoint( dimension->m_featureLineGO );
                points->AddPoint( dimension->m_featureLineDO );

                // Dimension height setting - edit points should move only along the feature lines
                points->Point( DIM_CROSSBARO ).SetConstraint( new EC_LINE( points->Point( DIM_CROSSBARO ),
                                                                           points->Point( DIM_FEATUREGO ) ) );
                points->Point( DIM_CROSSBARF ).SetConstraint( new EC_LINE( points->Point( DIM_CROSSBARF ),
                                                                           points->Point( DIM_FEATUREDO ) ) );

                break;
            }

            default:
                points.reset();
                break;
        }

        return points;
    }

private:
    EDIT_POINTS_FACTORY() {};
};


POINT_EDITOR::POINT_EDITOR() :
    TOOL_INTERACTIVE( "pcbnew.PointEditor" ), m_selectionTool( NULL ), m_editedPoint( NULL ),
    m_original( VECTOR2I( 0, 0 ) ), m_altConstrainer( VECTOR2I( 0, 0 ) )
{
}


void POINT_EDITOR::Reset( RESET_REASON aReason )
{
    m_editPoints.reset();
    m_altConstraint.reset();
}


bool POINT_EDITOR::Init()
{
    // Find the selection tool, so they can cooperate
    m_selectionTool = static_cast<SELECTION_TOOL*>( m_toolMgr->FindTool( "pcbnew.InteractiveSelection" ) );

    if( !m_selectionTool )
    {
        DisplayError( NULL, wxT( "pcbnew.InteractiveSelection tool is not available" ) );
        return false;
    }

    auto& menu = m_selectionTool->GetToolMenu().GetMenu();
    menu.AddItem( COMMON_ACTIONS::pointEditorAddCorner, POINT_EDITOR::addCornerCondition );
    menu.AddItem( COMMON_ACTIONS::pointEditorRemoveCorner,
                  std::bind( &POINT_EDITOR::removeCornerCondition, this, _1 ) );

    return true;
}


void POINT_EDITOR::updateEditedPoint( const TOOL_EVENT& aEvent )
{
    EDIT_POINT* point = m_editedPoint;

    if( aEvent.IsMotion() )
    {
        point = m_editPoints->FindPoint( aEvent.Position(), getView() );
    }
    else if( aEvent.IsDrag( BUT_LEFT ) )
    {
        point = m_editPoints->FindPoint( aEvent.DragOrigin(), getView() );
    }

    if( m_editedPoint != point )
        setEditedPoint( point );
}


int POINT_EDITOR::OnSelectionChange( const TOOL_EVENT& aEvent )
{
    const SELECTION& selection = m_selectionTool->GetSelection();

    if( selection.Size() == 1 )
    {
        Activate();

        KIGFX::VIEW_CONTROLS* controls = getViewControls();
        KIGFX::VIEW* view = getView();
        PCB_BASE_EDIT_FRAME* editFrame = getEditFrame<PCB_BASE_EDIT_FRAME>();
        auto item = selection.Front();

        m_editPoints = EDIT_POINTS_FACTORY::Make( item, getView()->GetGAL() );

        if( !m_editPoints )
            return 0;

        view->Add( m_editPoints.get() );
        m_editedPoint = NULL;
        bool modified = false;

        BOARD_COMMIT commit( editFrame );

        // Main loop: keep receiving events
        while( OPT_TOOL_EVENT evt = Wait() )
        {
            if( !m_editPoints ||
                evt->Matches( m_selectionTool->ClearedEvent ) ||
                evt->Matches( m_selectionTool->UnselectedEvent ) ||
                evt->Matches( m_selectionTool->SelectedEvent ) )
            {
                break;
            }

            if ( !modified )
                updateEditedPoint( *evt );

            if( evt->IsDrag( BUT_LEFT ) && m_editedPoint )
            {
                if( !modified )
                {
                    commit.StageItems( selection, CHT_MODIFY );

                    controls->ForceCursorPosition( false );
                    m_original = *m_editedPoint;    // Save the original position
                    controls->SetAutoPan( true );
                    modified = true;
                }

                bool enableAltConstraint = !!evt->Modifier( MD_CTRL );

                if( enableAltConstraint != (bool) m_altConstraint )  // alternative constraint
                    setAltConstraint( enableAltConstraint );

                m_editedPoint->SetPosition( controls->GetCursorPosition() );

                if( m_altConstraint )
                    m_altConstraint->Apply();
                else
                    m_editedPoint->ApplyConstraint();

                updateItem();
                updatePoints();
            }

            else if( evt->IsMouseUp( BUT_LEFT ) )
            {
                controls->SetAutoPan( false );
                setAltConstraint( false );

                if( modified )
                {
                    commit.Push( _( "Drag a line ending" ) );
                    modified = false;
                }

                m_toolMgr->PassEvent();
            }

            else if( evt->IsCancel() )
            {
                if( modified )      // Restore the last change
                {
                    commit.Revert();
                    updatePoints();
                    modified = false;
                }

                // Let the selection tool receive the event too
                m_toolMgr->PassEvent();

                break;
            }

            else
            {
                m_toolMgr->PassEvent();
            }
        }

        if( m_editPoints )
        {
            finishItem();
            view->Remove( m_editPoints.get() );
            m_editPoints.reset();
        }

        controls->ShowCursor( false );
        controls->SetAutoPan( false );
        controls->SetSnapping( false );
    }

    return 0;
}


void POINT_EDITOR::updateItem() const
{
    EDA_ITEM* item = m_editPoints->GetParent();

    switch( item->Type() )
    {
    case PCB_LINE_T:
    case PCB_MODULE_EDGE_T:
    {
        DRAWSEGMENT* segment = static_cast<DRAWSEGMENT*>( item );
        switch( segment->GetShape() )
        {
        case S_SEGMENT:
            if( isModified( m_editPoints->Point( SEG_START ) ) )
                segment->SetStart( wxPoint( m_editPoints->Point( SEG_START ).GetPosition().x,
                                            m_editPoints->Point( SEG_START ).GetPosition().y ) );

            else if( isModified( m_editPoints->Point( SEG_END ) ) )
                segment->SetEnd( wxPoint( m_editPoints->Point( SEG_END ).GetPosition().x,
                                          m_editPoints->Point( SEG_END ).GetPosition().y ) );

            break;

        case S_ARC:
        {
            const VECTOR2I& center = m_editPoints->Point( ARC_CENTER ).GetPosition();
            const VECTOR2I& start = m_editPoints->Point( ARC_START ).GetPosition();
            const VECTOR2I& end = m_editPoints->Point( ARC_END ).GetPosition();

            if( center != segment->GetCenter() )
            {
                wxPoint moveVector = wxPoint( center.x, center.y ) - segment->GetCenter();
                segment->Move( moveVector );

                m_editPoints->Point( ARC_START ).SetPosition( segment->GetArcStart() );
                m_editPoints->Point( ARC_END ).SetPosition( segment->GetArcEnd() );
            }

            else
            {
                segment->SetArcStart( wxPoint( start.x, start.y ) );

                VECTOR2D startLine = start - center;
                VECTOR2I endLine = end - center;
                double newAngle = RAD2DECIDEG( endLine.Angle() - startLine.Angle() );

                // Adjust the new angle to (counter)clockwise setting
                bool clockwise = ( segment->GetAngle() > 0 );

                if( clockwise && newAngle < 0.0 )
                    newAngle += 3600.0;
                else if( !clockwise && newAngle > 0.0 )
                    newAngle -= 3600.0;

                segment->SetAngle( newAngle );
            }

            break;
        }

        case S_CIRCLE:
        {
            const VECTOR2I& center = m_editPoints->Point( CIRC_CENTER ).GetPosition();
            const VECTOR2I& end = m_editPoints->Point( CIRC_END ).GetPosition();

            if( isModified( m_editPoints->Point( CIRC_CENTER ) ) )
            {
                wxPoint moveVector = wxPoint( center.x, center.y ) - segment->GetCenter();
                segment->Move( moveVector );
            }
            else
            {
                segment->SetEnd( wxPoint( end.x, end.y ) );
            }

            break;
        }

        default:        // suppress warnings
            break;
        }

        // Update relative coordinates for module edges
        if( EDGE_MODULE* edge = dyn_cast<EDGE_MODULE*>( item ) )
            edge->SetLocalCoord();

        break;
    }

    case PCB_ZONE_AREA_T:
    {
        ZONE_CONTAINER* zone = static_cast<ZONE_CONTAINER*>( item );
        zone->ClearFilledPolysList();
        SHAPE_POLY_SET* outline = zone->Outline();

        for( int i = 0; i < outline->TotalVertices(); ++i )
        {
            VECTOR2I point = m_editPoints->Point( i ).GetPosition();
            outline->Vertex( i ) = point;
        }

        break;
    }

    case PCB_DIMENSION_T:
    {
        DIMENSION* dimension = static_cast<DIMENSION*>( item );

        // Check which point is currently modified and updated dimension's points respectively
        if( isModified( m_editPoints->Point( DIM_CROSSBARO ) ) )
        {
            VECTOR2D featureLine( m_editedPoint->GetPosition() - dimension->GetOrigin() );
            VECTOR2D crossBar( dimension->GetEnd() - dimension->GetOrigin() );

            if( featureLine.Cross( crossBar ) > 0 )
                dimension->SetHeight( -featureLine.EuclideanNorm() );
            else
                dimension->SetHeight( featureLine.EuclideanNorm() );
        }

        else if( isModified( m_editPoints->Point( DIM_CROSSBARF ) ) )
        {
            VECTOR2D featureLine( m_editedPoint->GetPosition() - dimension->GetEnd() );
            VECTOR2D crossBar( dimension->GetEnd() - dimension->GetOrigin() );

            if( featureLine.Cross( crossBar ) > 0 )
                dimension->SetHeight( -featureLine.EuclideanNorm() );
            else
                dimension->SetHeight( featureLine.EuclideanNorm() );
        }

        else if( isModified( m_editPoints->Point( DIM_FEATUREGO ) ) )
        {
            dimension->SetOrigin( wxPoint( m_editedPoint->GetPosition().x, m_editedPoint->GetPosition().y ) );
            m_editPoints->Point( DIM_CROSSBARO ).SetConstraint( new EC_LINE( m_editPoints->Point( DIM_CROSSBARO ),
                                                                             m_editPoints->Point( DIM_FEATUREGO ) ) );
            m_editPoints->Point( DIM_CROSSBARF ).SetConstraint( new EC_LINE( m_editPoints->Point( DIM_CROSSBARF ),
                                                                             m_editPoints->Point( DIM_FEATUREDO ) ) );
        }

        else if( isModified( m_editPoints->Point( DIM_FEATUREDO ) ) )
        {
            dimension->SetEnd( wxPoint( m_editedPoint->GetPosition().x, m_editedPoint->GetPosition().y ) );
            m_editPoints->Point( DIM_CROSSBARO ).SetConstraint( new EC_LINE( m_editPoints->Point( DIM_CROSSBARO ),
                                                                             m_editPoints->Point( DIM_FEATUREGO ) ) );
            m_editPoints->Point( DIM_CROSSBARF ).SetConstraint( new EC_LINE( m_editPoints->Point( DIM_CROSSBARF ),
                                                                             m_editPoints->Point( DIM_FEATUREDO ) ) );
        }

        break;
    }

    default:
        break;
    }
}


void POINT_EDITOR::finishItem() const
{
    EDA_ITEM* item = m_editPoints->GetParent();

    if( item->Type() == PCB_ZONE_AREA_T )
    {
        ZONE_CONTAINER* zone = static_cast<ZONE_CONTAINER*>( item );

        if( zone->IsFilled() )
            getEditFrame<PCB_EDIT_FRAME>()->Fill_Zone( zone );
    }
}


void POINT_EDITOR::updatePoints()
{
    if( !m_editPoints )
        return;

    EDA_ITEM* item = m_editPoints->GetParent();

    switch( item->Type() )
    {
    case PCB_LINE_T:
    case PCB_MODULE_EDGE_T:
    {
        const DRAWSEGMENT* segment = static_cast<const DRAWSEGMENT*>( item );
        {
            switch( segment->GetShape() )
            {
            case S_SEGMENT:
                m_editPoints->Point( SEG_START ).SetPosition( segment->GetStart() );
                m_editPoints->Point( SEG_END ).SetPosition( segment->GetEnd() );
                break;

            case S_ARC:
                m_editPoints->Point( ARC_CENTER ).SetPosition( segment->GetCenter() );
                m_editPoints->Point( ARC_START).SetPosition( segment->GetArcStart() );
                m_editPoints->Point( ARC_END ).SetPosition( segment->GetArcEnd() );
                break;

            case S_CIRCLE:
                m_editPoints->Point( CIRC_CENTER ).SetPosition( segment->GetCenter() );
                m_editPoints->Point( CIRC_END ).SetPosition( segment->GetEnd() );
                break;

            default:        // suppress warnings
                break;
            }

            break;
        }
    }

    case PCB_ZONE_AREA_T:
    {
        const ZONE_CONTAINER* zone = static_cast<const ZONE_CONTAINER*>( item );
        const SHAPE_POLY_SET* outline = zone->Outline();

        if( m_editPoints->PointsSize() != (unsigned) outline->TotalVertices() )
        {
            getView()->Remove( m_editPoints.get() );
            m_editPoints = EDIT_POINTS_FACTORY::Make( item, getView()->GetGAL() );
            getView()->Add( m_editPoints.get() );
        }
        else
        {
            for( int i = 0; i < outline->TotalVertices(); ++i )
                m_editPoints->Point( i ).SetPosition( outline->CVertex( i ) );
        }

        break;
    }

    case PCB_DIMENSION_T:
    {
        const DIMENSION* dimension = static_cast<const DIMENSION*>( item );

        m_editPoints->Point( DIM_CROSSBARO ).SetPosition( dimension->m_crossBarO );
        m_editPoints->Point( DIM_CROSSBARF ).SetPosition( dimension->m_crossBarF );
        m_editPoints->Point( DIM_FEATUREGO ).SetPosition( dimension->m_featureLineGO );
        m_editPoints->Point( DIM_FEATUREDO ).SetPosition( dimension->m_featureLineDO );
        break;
    }

    default:
        break;
    }

    getView()->Update( m_editPoints.get() );
}


void POINT_EDITOR::setEditedPoint( EDIT_POINT* aPoint )
{
    KIGFX::VIEW_CONTROLS* controls = getViewControls();

    if( aPoint )
    {
        controls->ForceCursorPosition( true, aPoint->GetPosition() );
        controls->ShowCursor( true );
        controls->SetSnapping( true );
    }
    else
    {
        controls->ShowCursor( false );
        controls->SetSnapping( false );
        controls->ForceCursorPosition( false );
    }

    m_editedPoint = aPoint;
}


void POINT_EDITOR::setAltConstraint( bool aEnabled )
{
    if( aEnabled )
    {
        EDIT_LINE* line = dynamic_cast<EDIT_LINE*>( m_editedPoint );

        if( line )
        {
            if( m_editPoints->GetParent()->Type() == PCB_ZONE_AREA_T )
                m_altConstraint.reset( (EDIT_CONSTRAINT<EDIT_POINT>*)( new EC_CONVERGING( *line, *m_editPoints ) ) );
        }
        else
        {
            // Find a proper constraining point for 45 degrees mode
            m_altConstrainer = get45DegConstrainer();
            m_altConstraint.reset( new EC_45DEGREE( *m_editedPoint, m_altConstrainer ) );
        }
    }
    else
    {
        m_altConstraint.reset();
    }
}


EDIT_POINT POINT_EDITOR::get45DegConstrainer() const
{
    EDA_ITEM* item = m_editPoints->GetParent();

    switch( item->Type() )
    {
    case PCB_LINE_T:
    case PCB_MODULE_EDGE_T:
    {
        const DRAWSEGMENT* segment = static_cast<const DRAWSEGMENT*>( item );
        {
            switch( segment->GetShape() )
            {
            case S_SEGMENT:
                return *( m_editPoints->Next( *m_editedPoint ) );     // select the other end of line

            case S_ARC:
            case S_CIRCLE:
                return m_editPoints->Point( CIRC_CENTER );

            default:        // suppress warnings
                break;
            }
        }

        break;
    }

    case PCB_DIMENSION_T:
    {
        // Constraint for crossbar
        if( isModified( m_editPoints->Point( DIM_FEATUREGO ) ) )
            return m_editPoints->Point( DIM_FEATUREDO );

        else if( isModified( m_editPoints->Point( DIM_FEATUREDO ) ) )
            return m_editPoints->Point( DIM_FEATUREGO );

        else
            return EDIT_POINT( m_editedPoint->GetPosition() );      // no constraint

        break;
    }

    default:
        break;
    }

    // In any other case we may align item to its original position
    return m_original;
}


void POINT_EDITOR::SetTransitions()
{
    Go( &POINT_EDITOR::addCorner, COMMON_ACTIONS::pointEditorAddCorner.MakeEvent() );
    Go( &POINT_EDITOR::removeCorner, COMMON_ACTIONS::pointEditorRemoveCorner.MakeEvent() );
    Go( &POINT_EDITOR::modifiedSelection, COMMON_ACTIONS::editModifiedSelection.MakeEvent() );
    Go( &POINT_EDITOR::OnSelectionChange, SELECTION_TOOL::SelectedEvent );
    Go( &POINT_EDITOR::OnSelectionChange, SELECTION_TOOL::UnselectedEvent );
}


bool POINT_EDITOR::addCornerCondition( const SELECTION& aSelection )
{
    if( aSelection.Size() != 1 )
        return false;

    auto item = aSelection.Front();

    // Works only for zones and line segments
    return item->Type() == PCB_ZONE_AREA_T ||
           ( ( item->Type() == PCB_LINE_T || item->Type() == PCB_MODULE_EDGE_T ) &&
               static_cast<DRAWSEGMENT*>( item )->GetShape() == S_SEGMENT );
}


bool POINT_EDITOR::removeCornerCondition( const SELECTION& )
{
    if( !m_editPoints )
        return false;

    EDA_ITEM* item = m_editPoints->GetParent();

    if( item->Type() != PCB_ZONE_AREA_T )
        return false;

    ZONE_CONTAINER* zone = static_cast<ZONE_CONTAINER*>( item );

    if( zone->GetNumCorners() <= 3 )
        return false;

    // Remove corner does not work with lines
    if( dynamic_cast<EDIT_LINE*>( m_editedPoint ) )
        return false;

    return m_editedPoint != NULL;
}


int POINT_EDITOR::addCorner( const TOOL_EVENT& aEvent )
{
    EDA_ITEM* item = m_editPoints->GetParent();
    PCB_BASE_EDIT_FRAME* frame = getEditFrame<PCB_BASE_EDIT_FRAME>();
    const VECTOR2I& cursorPos = getViewControls()->GetCursorPosition();
    BOARD_COMMIT commit( frame );

    if( item->Type() == PCB_ZONE_AREA_T )
    {
        ZONE_CONTAINER* zone = static_cast<ZONE_CONTAINER*>( item );
        SHAPE_POLY_SET* outline = zone->Outline();

        commit.Modify( zone );

        // Handle the last segment, so other segments can be easily handled in a loop
<<<<<<< HEAD
        unsigned int nearestIdx = outline->TotalVertices() - 1, nextNearestIdx = 0;
        SEG side( outline->Vertex( nearestIdx ), outline->Vertex( nextNearestIdx ) );
        unsigned int nearestDist = side.Distance( aBreakPoint );
=======
        unsigned int nearestIdx = outline->GetCornersCount() - 1, nextNearestIdx = 0;
        SEG side( VECTOR2I( outline->GetPos( nearestIdx ) ),
                  VECTOR2I( outline->GetPos( nextNearestIdx ) ) );
        unsigned int nearestDist = side.Distance( cursorPos );
>>>>>>> a00d3706

        for( int i = 0; i < outline->TotalVertices() - 1; ++i )
        {
            side = SEG( VECTOR2I( outline->Vertex( i ) ), VECTOR2I( outline->Vertex( i + 1 ) ) );

            unsigned int distance = side.Distance( cursorPos );
            if( distance < nearestDist )
            {
                nearestDist = distance;
                nearestIdx = i;
                nextNearestIdx = i + 1;
            }
        }

        // Find the point on the closest segment
        VECTOR2I sideOrigin = outline->Vertex( nearestIdx );
        VECTOR2I sideEnd = outline->Vertex( nextNearestIdx );
        SEG nearestSide( sideOrigin, sideEnd );
        VECTOR2I nearestPoint = nearestSide.NearestPoint( cursorPos );

        // Do not add points that have the same coordinates as ones that already belong to polygon
        // instead, add a point in the middle of the side
        if( nearestPoint == sideOrigin || nearestPoint == sideEnd )
            nearestPoint = ( sideOrigin + sideEnd ) / 2;

        outline->InsertVertex( nearestIdx, nearestPoint );

        commit.Push( _( "Add a zone corner" ) );
    }

    else if( item->Type() == PCB_LINE_T || item->Type() == PCB_MODULE_EDGE_T )
    {
        bool moduleEdge = item->Type() == PCB_MODULE_EDGE_T;

        DRAWSEGMENT* segment = static_cast<DRAWSEGMENT*>( item );

        if( segment->GetShape() == S_SEGMENT )
        {
            commit.Modify( segment );

            SEG seg( segment->GetStart(), segment->GetEnd() );
            VECTOR2I nearestPoint = seg.NearestPoint( cursorPos );

            // Move the end of the line to the break point..
            segment->SetEnd( wxPoint( nearestPoint.x, nearestPoint.y ) );

            // and add another one starting from the break point
            DRAWSEGMENT* newSegment;

            if( moduleEdge )
            {
                EDGE_MODULE* edge = static_cast<EDGE_MODULE*>( segment );
                assert( edge->Type() == PCB_MODULE_EDGE_T );
                assert( edge->GetParent()->Type() == PCB_MODULE_T );
                newSegment = new EDGE_MODULE( *edge );
            }
            else
            {
                newSegment = new DRAWSEGMENT( *segment );
            }

            newSegment->ClearSelected();
            newSegment->SetStart( wxPoint( nearestPoint.x, nearestPoint.y ) );
            newSegment->SetEnd( wxPoint( seg.B.x, seg.B.y ) );

            commit.Add( newSegment );
            commit.Push( _( "Split segment" ) );
        }
    }
    updatePoints();
    return 0;
}


int POINT_EDITOR::removeCorner( const TOOL_EVENT& aEvent )
{
    if( !m_editedPoint )
        return 0;

    EDA_ITEM* item = m_editPoints->GetParent();

    if( item->Type() == PCB_ZONE_AREA_T )
    {
        PCB_BASE_FRAME* frame = getEditFrame<PCB_BASE_FRAME>();
        BOARD_COMMIT commit( frame );

        ZONE_CONTAINER* zone = static_cast<ZONE_CONTAINER*>( item );
        SHAPE_POLY_SET* outline = zone->Outline();
        commit.Modify( zone );

        for( int i = 0; i < outline->TotalVertices(); ++i )
        {
<<<<<<< HEAD
            if( outline->Vertex( i ) == aPoint->GetPosition() )
=======
            if( VECTOR2I( outline->GetPos( i ) ) == m_editedPoint->GetPosition() )
>>>>>>> a00d3706
            {
                outline->RemoveVertex( i );
                setEditedPoint( NULL );
                commit.Push( _( "Remove a zone corner" ) );
                break;
            }
        }

        updatePoints();
    }

    return 0;
}


int POINT_EDITOR::modifiedSelection( const TOOL_EVENT& aEvent )
{
    updatePoints();
    return 0;
}<|MERGE_RESOLUTION|>--- conflicted
+++ resolved
@@ -770,16 +770,9 @@
         commit.Modify( zone );
 
         // Handle the last segment, so other segments can be easily handled in a loop
-<<<<<<< HEAD
         unsigned int nearestIdx = outline->TotalVertices() - 1, nextNearestIdx = 0;
         SEG side( outline->Vertex( nearestIdx ), outline->Vertex( nextNearestIdx ) );
-        unsigned int nearestDist = side.Distance( aBreakPoint );
-=======
-        unsigned int nearestIdx = outline->GetCornersCount() - 1, nextNearestIdx = 0;
-        SEG side( VECTOR2I( outline->GetPos( nearestIdx ) ),
-                  VECTOR2I( outline->GetPos( nextNearestIdx ) ) );
         unsigned int nearestDist = side.Distance( cursorPos );
->>>>>>> a00d3706
 
         for( int i = 0; i < outline->TotalVertices() - 1; ++i )
         {
@@ -872,11 +865,7 @@
 
         for( int i = 0; i < outline->TotalVertices(); ++i )
         {
-<<<<<<< HEAD
-            if( outline->Vertex( i ) == aPoint->GetPosition() )
-=======
-            if( VECTOR2I( outline->GetPos( i ) ) == m_editedPoint->GetPosition() )
->>>>>>> a00d3706
+            if( outline->Vertex( i ) == m_editedPoint->GetPosition() )
             {
                 outline->RemoveVertex( i );
                 setEditedPoint( NULL );
